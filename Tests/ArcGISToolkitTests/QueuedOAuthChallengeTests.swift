--- conflicted
+++ resolved
@@ -16,11 +16,7 @@
 @testable import ArcGISToolkit
 import ArcGIS
 
-<<<<<<< HEAD
-@MainActor class QueuedOAuthChallengeTests: XCTestCase {
-=======
 @MainActor final class QueuedOAuthChallengeTests: XCTestCase {
->>>>>>> cb318b17
     func testInit() {
         let portalURL = URL(string: "www.test-portal.com")!
         let clientID = "client id"
