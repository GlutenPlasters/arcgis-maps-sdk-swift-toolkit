--- conflicted
+++ resolved
@@ -59,7 +59,7 @@
         XCTAssertFalse(sites.isEmpty)
         XCTAssertFalse(facilities.isEmpty)
         XCTAssertFalse(levels.isEmpty)
-        XCTAssertNotNil(vmViewpoint)
+        XCTAssertNil(vmViewpoint)
     }
     
     /// Confirms that the selected site/facility/level properties and the viewpoint are correctly updated.
@@ -172,36 +172,26 @@
         )
         
         // Viewpoint is Los Angeles, selection should be nil
-        viewModel.makeAutoSelection()
+        viewModel.automaticallySelectFacilityOrSite()
         
         var selectedFacility = viewModel.selectedFacility
         var selectedSite = viewModel.selectedSite
         XCTAssertNil(selectedFacility)
         XCTAssertNil(selectedSite)
         
-<<<<<<< HEAD
         _viewpoint = .site_ResearchAnnex_facility_Lattice
-        viewModel.makeAutoSelection()
+        viewModel.automaticallySelectFacilityOrSite()
         
         // Viewpoint is the Lattice facility at the Research Annex site
-=======
-        // Viewpoint is Redlands Main Q
-        _viewpoint = getEsriRedlandsViewpoint(scale: 1000)
-        viewModel.automaticallySelectFacilityOrSite()
->>>>>>> c5771fa2
         selectedFacility = viewModel.selectedFacility
         selectedSite = viewModel.selectedSite
         XCTAssertEqual(selectedSite?.name, "Research Annex")
         XCTAssertEqual(selectedFacility?.name, "Lattice")
         
         _viewpoint = viewpointLosAngeles
-<<<<<<< HEAD
-        viewModel.makeAutoSelection()
+        viewModel.automaticallySelectFacilityOrSite()
         
         // Viewpoint is Los Angeles, selection should be nil
-=======
-        viewModel.automaticallySelectFacilityOrSite()
->>>>>>> c5771fa2
         selectedFacility = viewModel.selectedFacility
         selectedSite = viewModel.selectedSite
         XCTAssertNil(selectedSite)
@@ -223,28 +213,18 @@
             viewpoint: viewpoint
         )
         
-<<<<<<< HEAD
-        viewModel.makeAutoSelection()
+        viewModel.automaticallySelectFacilityOrSite()
         
         // Viewpoint is the Lattice facility at the Research Annex site
-=======
-        // Viewpoint is Redlands Main Q
-        _viewpoint = getEsriRedlandsViewpoint(scale: 1000)
-        viewModel.automaticallySelectFacilityOrSite()
->>>>>>> c5771fa2
         var selectedFacility = viewModel.selectedFacility
         var selectedSite = viewModel.selectedSite
         XCTAssertEqual(selectedSite?.name, "Research Annex")
         XCTAssertEqual(selectedFacility?.name, "Lattice")
         
         _viewpoint = viewpointLosAngeles
-<<<<<<< HEAD
-        viewModel.makeAutoSelection()
+        viewModel.automaticallySelectFacilityOrSite()
         
         // Viewpoint is Los Angeles, but selection should remain Redlands Main Q
-=======
-        viewModel.automaticallySelectFacilityOrSite()
->>>>>>> c5771fa2
         selectedFacility = viewModel.selectedFacility
         selectedSite = viewModel.selectedSite
         XCTAssertEqual(selectedSite?.name, "Research Annex")
@@ -265,11 +245,8 @@
             floorManager: floorManager,
             viewpoint: viewpoint
         )
-<<<<<<< HEAD
-        
-        viewModel.makeAutoSelection()
-=======
->>>>>>> c5771fa2
+        
+        viewModel.automaticallySelectFacilityOrSite()
         
         // Viewpoint is Los Angeles, selection should be nil
         var selectedFacility = viewModel.selectedFacility
@@ -277,16 +254,10 @@
         XCTAssertNil(selectedFacility)
         XCTAssertNil(selectedSite)
         
-<<<<<<< HEAD
         _viewpoint = .site_ResearchAnnex_facility_Lattice
-        viewModel.makeAutoSelection()
+        viewModel.automaticallySelectFacilityOrSite()
         
         // Viewpoint is the Lattice facility at the Research Annex site
-=======
-        // Viewpoint is Redlands Main Q but selection should still be nil
-        _viewpoint = getEsriRedlandsViewpoint(scale: 1000)
-        viewModel.automaticallySelectFacilityOrSite()
->>>>>>> c5771fa2
         selectedFacility = viewModel.selectedFacility
         selectedSite = viewModel.selectedSite
         XCTAssertNil(selectedFacility)
