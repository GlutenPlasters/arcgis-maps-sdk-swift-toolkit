// Copyright 2022 Esri.

// Licensed under the Apache License, Version 2.0 (the "License");
// you may not use this file except in compliance with the License.
// You may obtain a copy of the License at
// http://www.apache.org/licenses/LICENSE-2.0

// Unless required by applicable law or agreed to in writing, software
// distributed under the License is distributed on an "AS IS" BASIS,
// WITHOUT WARRANTIES OR CONDITIONS OF ANY KIND, either express or implied.
// See the License for the specific language governing permissions and
// limitations under the License.

import ArcGIS
import Combine
import SwiftUI
import XCTest
@testable import ArcGISToolkit

@MainActor
final class FloorFilterViewModelTests: XCTestCase {
    /// Tests that a `FloorFilterViewModel` succesfully initializes with a `FloorManager` and
    /// `Binding<Viewpoint?>`.`
    /// Tests that a `FloorFilterViewModel` succesfully initializes with a `FloorManager`.`
    func testInitWithFloorManagerAndViewpoint() async throws {
        let floorManager = try await floorManager(
            forWebMapWithIdentifier: .testMap
        )
        
        let viewModel = FloorFilterViewModel(
            floorManager: floorManager,
            viewpoint: .constant(.researchAnnexLattice)
        )
        
        XCTAssertFalse(viewModel.sites.isEmpty)
        XCTAssertFalse(viewModel.facilities.isEmpty)
        XCTAssertFalse(viewModel.levels.isEmpty)
    }
    
    /// Confirms that the selected site/facility/level properties and the viewpoint are correctly updated.
    func testSetSite() async throws {
        let floorManager = try await floorManager(
            forWebMapWithIdentifier: .testMap
        )
        
        var _viewpoint: Viewpoint? = .researchAnnexLattice
        let viewpoint = Binding(get: { _viewpoint }, set: { _viewpoint = $0 })
        let viewModel = FloorFilterViewModel(
            floorManager: floorManager,
            viewpoint: viewpoint
        )
        
        let site = try XCTUnwrap(viewModel.sites.first)
        
        viewModel.setSite(site, zoomTo: true)
        let selectedSite = viewModel.selectedSite
        let selectedFacility = viewModel.selectedFacility
        let selectedLevel = viewModel.selectedLevel
        XCTAssertEqual(selectedSite, site)
        XCTAssertNil(selectedFacility)
        XCTAssertNil(selectedLevel)
        XCTAssertEqual(
            _viewpoint?.targetGeometry.extent.center.x,
            selectedSite?.geometry?.extent.center.x
        )
    }
    
    func testSetFacility() async throws {
        let floorManager = try await floorManager(
            forWebMapWithIdentifier: .testMap
        )
        
        var _viewpoint: Viewpoint? = .researchAnnexLattice
        let viewpoint = Binding(get: { _viewpoint }, set: { _viewpoint = $0 })
        let viewModel = FloorFilterViewModel(
            automaticSelectionMode: .never,
            floorManager: floorManager,
            viewpoint: viewpoint
        )
        
        let facility = try XCTUnwrap(viewModel.facilities.first)
        
        viewModel.setFacility(facility, zoomTo: true)
        let selectedFacility = viewModel.selectedFacility
        let selectedLevel = viewModel.selectedLevel
        let defaultLevel = selectedFacility?.defaultLevel
        XCTAssertEqual(selectedFacility, facility)
        XCTAssertEqual(selectedLevel, defaultLevel)
        XCTAssertEqual(
            _viewpoint?.targetGeometry.extent.center.x,
            selectedFacility?.geometry?.extent.center.x
        )
    }
    
    /// Confirms that the selected site/facility/level properties and the viewpoint are correctly updated.
    func testSetLevel() async throws {
        let floorManager = try await floorManager(
            forWebMapWithIdentifier: .testMap
        )
        
        let initialViewpoint: Viewpoint = .researchAnnexLattice
        var _viewpoint: Viewpoint? = initialViewpoint
        let viewpoint = Binding(get: { _viewpoint }, set: { _viewpoint = $0 })
        let viewModel = FloorFilterViewModel(
            floorManager: floorManager,
            viewpoint: viewpoint
        )
        
        let levels = viewModel.levels
        let level = try XCTUnwrap(levels.first)
        
        viewModel.setLevel(level)
        let selectedLevel = viewModel.selectedLevel
        XCTAssertEqual(selectedLevel, level)
        XCTAssertEqual(
            _viewpoint?.targetGeometry.extent.center.x,
            initialViewpoint.targetGeometry.extent.center.x
        )
        levels.forEach { level in
            if level.verticalOrder == selectedLevel?.verticalOrder {
                XCTAssertTrue(level.isVisible)
            } else {
                XCTAssertFalse(level.isVisible)
            }
        }
    }
    
    /// Confirms that the selected site/facility/level properties and the viewpoint are correctly updated.
    func testAutoSelectAlways() async throws {
        let floorManager = try await floorManager(
            forWebMapWithIdentifier: .testMap
        )
        
<<<<<<< HEAD
        var _viewpoint: Viewpoint? = .losAngeles
=======
        let viewpointLosAngeles: Viewpoint = .losAngeles
        var _viewpoint: Viewpoint? = viewpointLosAngeles
>>>>>>> 2e15a5fd
        let viewpoint = Binding(get: { _viewpoint }, set: { _viewpoint = $0 })
        let viewModel = FloorFilterViewModel(
            automaticSelectionMode: .always,
            floorManager: floorManager,
            viewpoint: viewpoint
        )
        
        // Viewpoint is Los Angeles, selection should be nil
        viewModel.automaticallySelectFacilityOrSite()
        
        var selectedFacility = viewModel.selectedFacility
        var selectedSite = viewModel.selectedSite
        XCTAssertNil(selectedFacility)
        XCTAssertNil(selectedSite)
        
        _viewpoint = .researchAnnexLattice
        viewModel.automaticallySelectFacilityOrSite()
        
        // Viewpoint is the Lattice facility at the Research Annex site
        selectedFacility = viewModel.selectedFacility
        selectedSite = viewModel.selectedSite
        XCTAssertEqual(selectedSite?.name, "Research Annex")
        XCTAssertEqual(selectedFacility?.name, "Lattice")
        
        _viewpoint = .losAngeles
        viewModel.automaticallySelectFacilityOrSite()
        
        // Viewpoint is Los Angeles, selection should be nil
        selectedFacility = viewModel.selectedFacility
        selectedSite = viewModel.selectedSite
        XCTAssertNil(selectedSite)
        XCTAssertNil(selectedFacility)
    }
    
    /// Confirms that the selected site/facility/level properties and the viewpoint are correctly updated.
    func testAutoSelectAlwaysNotClearing() async throws {
        let floorManager = try await floorManager(
            forWebMapWithIdentifier: .testMap
        )
        
        var _viewpoint: Viewpoint? = .researchAnnexLattice
        let viewpoint = Binding(get: { _viewpoint }, set: { _viewpoint = $0 })
        let viewModel = FloorFilterViewModel(
            automaticSelectionMode: .alwaysNotClearing,
            floorManager: floorManager,
            viewpoint: viewpoint
        )
        
        viewModel.automaticallySelectFacilityOrSite()
        
        // Viewpoint is the Lattice facility at the Research Annex site
        var selectedFacility = viewModel.selectedFacility
        var selectedSite = viewModel.selectedSite
        XCTAssertEqual(selectedSite?.name, "Research Annex")
        XCTAssertEqual(selectedFacility?.name, "Lattice")
        
        // Viewpoint is Los Angeles, but selection should remain Redlands Main Q
        _viewpoint = .losAngeles
        viewModel.automaticallySelectFacilityOrSite()
        
        // Viewpoint is Los Angeles, but selection should remain Redlands Main Q
        selectedFacility = viewModel.selectedFacility
        selectedSite = viewModel.selectedSite
        XCTAssertEqual(selectedSite?.name, "Research Annex")
        XCTAssertEqual(selectedFacility?.name, "Lattice")
    }
    
    /// Confirms that the selected site/facility/level properties and the viewpoint are correctly updated.
    func testAutoSelectNever() async throws {
        let floorManager = try await floorManager(
            forWebMapWithIdentifier: .testMap
        )
        
        var _viewpoint: Viewpoint? = .losAngeles
        let viewpoint = Binding(get: { _viewpoint }, set: { _viewpoint = $0 })
        let viewModel = FloorFilterViewModel(
            automaticSelectionMode: .never,
            floorManager: floorManager,
            viewpoint: viewpoint
        )
        
        viewModel.automaticallySelectFacilityOrSite()
        
        // Viewpoint is Los Angeles, selection should be nil
        var selectedFacility = viewModel.selectedFacility
        var selectedSite = viewModel.selectedSite
        XCTAssertNil(selectedFacility)
        XCTAssertNil(selectedSite)
        
        _viewpoint = .researchAnnexLattice
        viewModel.automaticallySelectFacilityOrSite()
        
        // Viewpoint is the Lattice facility at the Research Annex site
        selectedFacility = viewModel.selectedFacility
        selectedSite = viewModel.selectedSite
        XCTAssertNil(selectedFacility)
        XCTAssertNil(selectedSite)
    }
    
    private func floorManager(
        forWebMapWithIdentifier id: PortalItem.ID,
        file: StaticString = #filePath,
        line: UInt = #line
    ) async throws -> FloorManager {
        let portal = Portal(url: URL(string: "https://www.arcgis.com/")!, isLoginRequired: false)
        let item = PortalItem(portal: portal, id: id)
        let map = Map(item: item)
        try await map.load()
        let floorManager = try XCTUnwrap(map.floorManager, file: file, line: line)
        try await floorManager.load()
        return floorManager
    }
}

private extension PortalItem.ID {
    static let testMap = Self("b4b599a43a474d33946cf0df526426f5")!
}

private extension Viewpoint {
    static var losAngeles: Viewpoint {
        Viewpoint(
            center: Point(
                x: -13164116.3284,
                y: 4034465.8065,
                spatialReference: .webMercator
            ),
            scale: 10_000
        )
    }
    
    static var researchAnnexLattice: Viewpoint {
        Viewpoint(
            center:
                Point(
                    x: -13045075.712950204,
                    y: 4036858.6146756615,
                    spatialReference: .webMercator
                ),
            scale: 550.0
        )
    }
}<|MERGE_RESOLUTION|>--- conflicted
+++ resolved
@@ -131,12 +131,8 @@
             forWebMapWithIdentifier: .testMap
         )
         
-<<<<<<< HEAD
-        var _viewpoint: Viewpoint? = .losAngeles
-=======
         let viewpointLosAngeles: Viewpoint = .losAngeles
         var _viewpoint: Viewpoint? = viewpointLosAngeles
->>>>>>> 2e15a5fd
         let viewpoint = Binding(get: { _viewpoint }, set: { _viewpoint = $0 })
         let viewModel = FloorFilterViewModel(
             automaticSelectionMode: .always,
