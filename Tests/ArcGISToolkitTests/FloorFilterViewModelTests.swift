// Copyright 2022 Esri.

// Licensed under the Apache License, Version 2.0 (the "License");
// you may not use this file except in compliance with the License.
// You may obtain a copy of the License at
// http://www.apache.org/licenses/LICENSE-2.0

// Unless required by applicable law or agreed to in writing, software
// distributed under the License is distributed on an "AS IS" BASIS,
// WITHOUT WARRANTIES OR CONDITIONS OF ANY KIND, either express or implied.
// See the License for the specific language governing permissions and
// limitations under the License.

import ArcGIS
import Combine
import SwiftUI
import XCTest
@testable import ArcGISToolkit

@MainActor
class FloorFilterViewModelTests: XCTestCase {
    /// Tests that a `FloorFilterViewModel` succesfully initializes with a `FloorManager`.`
    func testInitFloorFilterViewModelWithFloorManager() async {
        guard let map = await makeMap(),
              let floorManager = map.floorManager else {
            return
        }
<<<<<<< HEAD
        var _viewpoint: Viewpoint? = nil
        let viewpoint = Binding(get: { _viewpoint }, set: { _viewpoint = $0 })
        let viewModel = FloorFilterViewModel(
            floorManager: floorManager,
            viewpoint: viewpoint
        )
        let sites = viewModel.sites
        let facilities = viewModel.facilities
        let levels = viewModel.levels
        XCTAssertFalse(sites.isEmpty)
        XCTAssertFalse(facilities.isEmpty)
        XCTAssertFalse(levels.isEmpty)
    }
    
    /// Tests that a `FloorFilterViewModel` succesfully initializes with a `FloorManager` and
    /// `Binding<Viewpoint?>`.`
    func testInitFloorFilterViewModelWithFloorManagerAndViewpoint() async {
        guard let map = await makeMap(),
              let floorManager = map.floorManager else {
            return
        }
        var _viewpoint: Viewpoint? = nil
=======
        
        var _viewpoint: Viewpoint? = getEsriRedlandsViewpoint()
>>>>>>> b5c8c773
        let viewpoint = Binding(get: { _viewpoint }, set: { _viewpoint = $0 })
        let viewModel = FloorFilterViewModel(
            floorManager: floorManager,
            viewpoint: viewpoint
        )
<<<<<<< HEAD
        let sites = viewModel.sites
        let facilities = viewModel.facilities
        let levels = viewModel.levels
        let vmViewpoint = viewModel.viewpoint
        XCTAssertFalse(sites.isEmpty)
        XCTAssertFalse(facilities.isEmpty)
        XCTAssertFalse(levels.isEmpty)
        XCTAssertNil(vmViewpoint)
=======
        
        XCTAssertFalse(viewModel.sites.isEmpty)
        XCTAssertFalse(viewModel.facilities.isEmpty)
        XCTAssertFalse(viewModel.levels.isEmpty)
>>>>>>> b5c8c773
    }
    
    /// Confirms that the selected site/facility/level properties and the viewpoint are correctly updated.
    func testSetSite() async {
        guard let map = await makeMap(),
              let floorManager = map.floorManager else {
            return
        }
<<<<<<< HEAD
        let initialViewpoint: Viewpoint = .site_ResearchAnnex_facility_Lattice
        var _viewpoint: Viewpoint? = initialViewpoint
=======
        
        var _viewpoint: Viewpoint? = getEsriRedlandsViewpoint()
>>>>>>> b5c8c773
        let viewpoint = Binding(get: { _viewpoint }, set: { _viewpoint = $0 })
        let viewModel = FloorFilterViewModel(
            floorManager: floorManager,
            viewpoint: viewpoint
        )
        
        guard let site = viewModel.sites.first else {
            XCTFail()
            return
        }
        viewModel.setSite(site, zoomTo: true)
        let selectedSite = viewModel.selectedSite
        let selectedFacility = viewModel.selectedFacility
        let selectedLevel = viewModel.selectedLevel
        XCTAssertEqual(selectedSite, site)
        XCTAssertNil(selectedFacility)
        XCTAssertNil(selectedLevel)
        XCTAssertEqual(
            _viewpoint?.targetGeometry.extent.center.x,
            selectedSite?.geometry?.extent.center.x
        )
    }
    
    func testSetFacility() async {
        guard let map = await makeMap(),
              let floorManager = map.floorManager else {
            return
        }
<<<<<<< HEAD
        let initialViewpoint: Viewpoint = .site_ResearchAnnex_facility_Lattice
        var _viewpoint: Viewpoint? = initialViewpoint
=======
        
        var _viewpoint: Viewpoint? = getEsriRedlandsViewpoint(.zero)
>>>>>>> b5c8c773
        let viewpoint = Binding(get: { _viewpoint }, set: { _viewpoint = $0 })
        let viewModel = FloorFilterViewModel(
            automaticSelectionMode: .never,
            floorManager: floorManager,
            viewpoint: viewpoint
        )
        
        guard let facility = viewModel.facilities.first else {
            XCTFail()
            return
        }
        viewModel.setFacility(facility, zoomTo: true)
        let selectedFacility = viewModel.selectedFacility
        let selectedLevel = viewModel.selectedLevel
        let defaultLevel = selectedFacility?.defaultLevel
        XCTAssertEqual(selectedFacility, facility)
        XCTAssertEqual(selectedLevel, defaultLevel)
        XCTAssertEqual(
            _viewpoint?.targetGeometry.extent.center.x,
            selectedFacility?.geometry?.extent.center.x
        )
    }
    
    /// Confirms that the selected site/facility/level properties and the viewpoint are correctly updated.
    func testSetLevel() async {
        guard let map = await makeMap(),
              let floorManager = map.floorManager else {
            return
        }
<<<<<<< HEAD
        let initialViewpoint: Viewpoint = .site_ResearchAnnex_facility_Lattice
=======
        
        let initialViewpoint = getEsriRedlandsViewpoint(.zero)
>>>>>>> b5c8c773
        var _viewpoint: Viewpoint? = initialViewpoint
        let viewpoint = Binding(get: { _viewpoint }, set: { _viewpoint = $0 })
        let viewModel = FloorFilterViewModel(
            floorManager: floorManager,
            viewpoint: viewpoint
        )
        
        let levels = viewModel.levels
        guard let level = levels.first else {
            XCTFail("A first level does not exist")
            return
        }
        viewModel.setLevel(level)
        let selectedLevel = viewModel.selectedLevel
        XCTAssertEqual(selectedLevel, level)
        XCTAssertEqual(
            _viewpoint?.targetGeometry.extent.center.x,
            initialViewpoint.targetGeometry.extent.center.x
        )
        levels.forEach { level in
            if level.verticalOrder == selectedLevel?.verticalOrder {
                XCTAssertTrue(level.isVisible)
            } else {
                XCTAssertFalse(level.isVisible)
            }
        }
    }
    
    /// Confirms that the selected site/facility/level properties and the viewpoint are correctly updated.
    func testAutoSelectAlways() async {
        guard let map = await makeMap(),
              let floorManager = map.floorManager else {
            return
        }
<<<<<<< HEAD
        let viewpointLosAngeles: Viewpoint = .losAngeles
=======
        
        let viewpointLosAngeles = Viewpoint(
            center: Point(
                x: -13164116.3284,
                y: 4034465.8065,
                spatialReference: .webMercator
            ),
            scale: 10_000
        )
>>>>>>> b5c8c773
        var _viewpoint: Viewpoint? = viewpointLosAngeles
        let viewpoint = Binding(get: { _viewpoint }, set: { _viewpoint = $0 })
        let viewModel = FloorFilterViewModel(
            automaticSelectionMode: .always,
            floorManager: floorManager,
            viewpoint: viewpoint
        )
        
        // Viewpoint is Los Angeles, selection should be nil
        viewModel.automaticallySelectFacilityOrSite()
        
        var selectedFacility = viewModel.selectedFacility
        var selectedSite = viewModel.selectedSite
        XCTAssertNil(selectedFacility)
        XCTAssertNil(selectedSite)
        
        _viewpoint = .site_ResearchAnnex_facility_Lattice
        viewModel.automaticallySelectFacilityOrSite()
        
        // Viewpoint is the Lattice facility at the Research Annex site
        selectedFacility = viewModel.selectedFacility
        selectedSite = viewModel.selectedSite
        XCTAssertEqual(selectedSite?.name, "Research Annex")
        XCTAssertEqual(selectedFacility?.name, "Lattice")
        
        _viewpoint = viewpointLosAngeles
        viewModel.automaticallySelectFacilityOrSite()
        
        // Viewpoint is Los Angeles, selection should be nil
        selectedFacility = viewModel.selectedFacility
        selectedSite = viewModel.selectedSite
        XCTAssertNil(selectedSite)
        XCTAssertNil(selectedFacility)
    }
    
    /// Confirms that the selected site/facility/level properties and the viewpoint are correctly updated.
    func testAutoSelectAlwaysNotClearing() async {
        guard let map = await makeMap(),
              let floorManager = map.floorManager else {
            return
        }
<<<<<<< HEAD
        let viewpointLosAngeles: Viewpoint = .losAngeles
        var _viewpoint: Viewpoint? = .site_ResearchAnnex_facility_Lattice
=======
        
        var _viewpoint: Viewpoint? = getEsriRedlandsViewpoint(scale: 1000)
>>>>>>> b5c8c773
        let viewpoint = Binding(get: { _viewpoint }, set: { _viewpoint = $0 })
        let viewModel = FloorFilterViewModel(
            automaticSelectionMode: .alwaysNotClearing,
            floorManager: floorManager,
            viewpoint: viewpoint
        )
        
        viewModel.automaticallySelectFacilityOrSite()
        
        // Viewpoint is the Lattice facility at the Research Annex site
        var selectedFacility = viewModel.selectedFacility
        var selectedSite = viewModel.selectedSite
        XCTAssertEqual(selectedSite?.name, "Research Annex")
        XCTAssertEqual(selectedFacility?.name, "Lattice")
        
<<<<<<< HEAD
        _viewpoint = viewpointLosAngeles
=======
        // Viewpoint is Los Angeles, but selection should remain Redlands Main Q
        _viewpoint = .losAngeles
>>>>>>> b5c8c773
        viewModel.automaticallySelectFacilityOrSite()
        
        // Viewpoint is Los Angeles, but selection should remain Redlands Main Q
        selectedFacility = viewModel.selectedFacility
        selectedSite = viewModel.selectedSite
        XCTAssertEqual(selectedSite?.name, "Research Annex")
        XCTAssertEqual(selectedFacility?.name, "Lattice")
    }
    
    /// Confirms that the selected site/facility/level properties and the viewpoint are correctly updated.
    func testAutoSelectNever() async {
        guard let map = await makeMap(),
              let floorManager = map.floorManager else {
            return
        }
<<<<<<< HEAD
        let viewpointLosAngeles: Viewpoint = .losAngeles
        var _viewpoint: Viewpoint? = viewpointLosAngeles
=======
        
        var _viewpoint: Viewpoint? = .losAngeles
>>>>>>> b5c8c773
        let viewpoint = Binding(get: { _viewpoint }, set: { _viewpoint = $0 })
        let viewModel = FloorFilterViewModel(
            automaticSelectionMode: .never,
            floorManager: floorManager,
            viewpoint: viewpoint
        )
        
        viewModel.automaticallySelectFacilityOrSite()
        
        // Viewpoint is Los Angeles, selection should be nil
        var selectedFacility = viewModel.selectedFacility
        var selectedSite = viewModel.selectedSite
        XCTAssertNil(selectedFacility)
        XCTAssertNil(selectedSite)
        
        _viewpoint = .site_ResearchAnnex_facility_Lattice
        viewModel.automaticallySelectFacilityOrSite()
        
        // Viewpoint is the Lattice facility at the Research Annex site
        selectedFacility = viewModel.selectedFacility
        selectedSite = viewModel.selectedSite
        XCTAssertNil(selectedFacility)
        XCTAssertNil(selectedSite)
    }
    
    /// Get a map constructed from an ArcGIS portal item.
    /// - Returns: A map constructed from an ArcGIS portal item.
    private func makeMap() async -> Map? {
<<<<<<< HEAD
        let portal = Portal(url: URL(string: "https://www.arcgis.com/")!, isLoginRequired: false)
        let portalItem = PortalItem(portal: portal, id: Item.ID(rawValue: "b4b599a43a474d33946cf0df526426f5")!)
=======
        // Multiple sites/facilities: Esri IST map with all buildings.
        // let portal = Portal(url: URL(string: "https://indoors.maps.arcgis.com/")!, isLoginRequired: false)
        // let portalItem = PortalItem(portal: portal, id: Item.ID(rawValue: "49520a67773842f1858602735ef538b5")!)
        
        // Redlands Campus map with multiple sites and facilities.
        let portal = Portal(url: URL(string: "https://runtimecoretest.maps.arcgis.com/")!, isLoginRequired: false)
        let portalItem = PortalItem(portal: portal, id: Item.ID(rawValue: "7687805bd42549f5ba41237443d0c60a")!)
        
        // Single site (ESRI Redlands Main) and facility (Building L).
        // let portal = Portal(url: URL(string: "https://indoors.maps.arcgis.com/")!, isLoginRequired: false)
        // let portalItem = PortalItem(portal: portal, id: Item.ID(rawValue: "f133a698536f44c8884ad81f80b6cfc7")!)
>>>>>>> b5c8c773
        
        let map = Map(item: portalItem)
        do {
            try await map.load()
            try await map.floorManager?.load()
        } catch {
            XCTFail("\(#fileID), \(#function), \(#line), \(error.localizedDescription)")
            return nil
        }
        return map
    }
}

extension Viewpoint {
    static var losAngeles: Viewpoint {
        Viewpoint(
            center: Point(
                x: -13164116.3284,
                y: 4034465.8065,
                spatialReference: .webMercator
            ),
            scale: 10_000
        )
    }
    
<<<<<<< HEAD
    static var site_ResearchAnnex_facility_Lattice: Viewpoint {
        Viewpoint(
            center:
                Point(
                    x: -13045075.712950204,
                    y: 4036858.6146756615,
                    spatialReference: .webMercator
                ),
            scale: 550.0
        )
=======
    /// Builds viewpoints to use for tests.
    /// - Parameter rotation: The rotation to use for the resulting viewpoint.
    /// - Returns: A viewpoint object for tests.
    func getEsriRedlandsViewpoint(
        _ rotation: Double = .zero,
        scale: Double = 10_000
    ) -> Viewpoint {
        return Viewpoint(center: point, scale: scale, rotation: rotation)
>>>>>>> b5c8c773
    }
}

private extension Viewpoint {
    static var losAngeles: Viewpoint {
        Viewpoint(
            center: Point(
                x: -13164116.3284,
                y: 4034465.8065,
                spatialReference: .webMercator
            ),
            scale: 10_000
        )
    }
}<|MERGE_RESOLUTION|>--- conflicted
+++ resolved
@@ -19,27 +19,6 @@
 
 @MainActor
 class FloorFilterViewModelTests: XCTestCase {
-    /// Tests that a `FloorFilterViewModel` succesfully initializes with a `FloorManager`.`
-    func testInitFloorFilterViewModelWithFloorManager() async {
-        guard let map = await makeMap(),
-              let floorManager = map.floorManager else {
-            return
-        }
-<<<<<<< HEAD
-        var _viewpoint: Viewpoint? = nil
-        let viewpoint = Binding(get: { _viewpoint }, set: { _viewpoint = $0 })
-        let viewModel = FloorFilterViewModel(
-            floorManager: floorManager,
-            viewpoint: viewpoint
-        )
-        let sites = viewModel.sites
-        let facilities = viewModel.facilities
-        let levels = viewModel.levels
-        XCTAssertFalse(sites.isEmpty)
-        XCTAssertFalse(facilities.isEmpty)
-        XCTAssertFalse(levels.isEmpty)
-    }
-    
     /// Tests that a `FloorFilterViewModel` succesfully initializes with a `FloorManager` and
     /// `Binding<Viewpoint?>`.`
     func testInitFloorFilterViewModelWithFloorManagerAndViewpoint() async {
@@ -47,31 +26,17 @@
               let floorManager = map.floorManager else {
             return
         }
+        
         var _viewpoint: Viewpoint? = nil
-=======
-        
-        var _viewpoint: Viewpoint? = getEsriRedlandsViewpoint()
->>>>>>> b5c8c773
-        let viewpoint = Binding(get: { _viewpoint }, set: { _viewpoint = $0 })
-        let viewModel = FloorFilterViewModel(
-            floorManager: floorManager,
-            viewpoint: viewpoint
-        )
-<<<<<<< HEAD
-        let sites = viewModel.sites
-        let facilities = viewModel.facilities
-        let levels = viewModel.levels
-        let vmViewpoint = viewModel.viewpoint
-        XCTAssertFalse(sites.isEmpty)
-        XCTAssertFalse(facilities.isEmpty)
-        XCTAssertFalse(levels.isEmpty)
-        XCTAssertNil(vmViewpoint)
-=======
+        let viewpoint = Binding(get: { _viewpoint }, set: { _viewpoint = $0 })
+        let viewModel = FloorFilterViewModel(
+            floorManager: floorManager,
+            viewpoint: viewpoint
+        )
         
         XCTAssertFalse(viewModel.sites.isEmpty)
         XCTAssertFalse(viewModel.facilities.isEmpty)
         XCTAssertFalse(viewModel.levels.isEmpty)
->>>>>>> b5c8c773
     }
     
     /// Confirms that the selected site/facility/level properties and the viewpoint are correctly updated.
@@ -80,13 +45,8 @@
               let floorManager = map.floorManager else {
             return
         }
-<<<<<<< HEAD
-        let initialViewpoint: Viewpoint = .site_ResearchAnnex_facility_Lattice
-        var _viewpoint: Viewpoint? = initialViewpoint
-=======
-        
-        var _viewpoint: Viewpoint? = getEsriRedlandsViewpoint()
->>>>>>> b5c8c773
+        
+        var _viewpoint: Viewpoint? = .site_ResearchAnnex_facility_Lattice
         let viewpoint = Binding(get: { _viewpoint }, set: { _viewpoint = $0 })
         let viewModel = FloorFilterViewModel(
             floorManager: floorManager,
@@ -115,13 +75,8 @@
               let floorManager = map.floorManager else {
             return
         }
-<<<<<<< HEAD
-        let initialViewpoint: Viewpoint = .site_ResearchAnnex_facility_Lattice
-        var _viewpoint: Viewpoint? = initialViewpoint
-=======
-        
-        var _viewpoint: Viewpoint? = getEsriRedlandsViewpoint(.zero)
->>>>>>> b5c8c773
+        
+        var _viewpoint: Viewpoint? = .site_ResearchAnnex_facility_Lattice
         let viewpoint = Binding(get: { _viewpoint }, set: { _viewpoint = $0 })
         let viewModel = FloorFilterViewModel(
             automaticSelectionMode: .never,
@@ -151,12 +106,8 @@
               let floorManager = map.floorManager else {
             return
         }
-<<<<<<< HEAD
+        
         let initialViewpoint: Viewpoint = .site_ResearchAnnex_facility_Lattice
-=======
-        
-        let initialViewpoint = getEsriRedlandsViewpoint(.zero)
->>>>>>> b5c8c773
         var _viewpoint: Viewpoint? = initialViewpoint
         let viewpoint = Binding(get: { _viewpoint }, set: { _viewpoint = $0 })
         let viewModel = FloorFilterViewModel(
@@ -191,20 +142,8 @@
               let floorManager = map.floorManager else {
             return
         }
-<<<<<<< HEAD
-        let viewpointLosAngeles: Viewpoint = .losAngeles
-=======
-        
-        let viewpointLosAngeles = Viewpoint(
-            center: Point(
-                x: -13164116.3284,
-                y: 4034465.8065,
-                spatialReference: .webMercator
-            ),
-            scale: 10_000
-        )
->>>>>>> b5c8c773
-        var _viewpoint: Viewpoint? = viewpointLosAngeles
+        
+        var _viewpoint: Viewpoint? = .losAngeles
         let viewpoint = Binding(get: { _viewpoint }, set: { _viewpoint = $0 })
         let viewModel = FloorFilterViewModel(
             automaticSelectionMode: .always,
@@ -229,7 +168,7 @@
         XCTAssertEqual(selectedSite?.name, "Research Annex")
         XCTAssertEqual(selectedFacility?.name, "Lattice")
         
-        _viewpoint = viewpointLosAngeles
+        _viewpoint = .losAngeles
         viewModel.automaticallySelectFacilityOrSite()
         
         // Viewpoint is Los Angeles, selection should be nil
@@ -245,13 +184,8 @@
               let floorManager = map.floorManager else {
             return
         }
-<<<<<<< HEAD
-        let viewpointLosAngeles: Viewpoint = .losAngeles
+        
         var _viewpoint: Viewpoint? = .site_ResearchAnnex_facility_Lattice
-=======
-        
-        var _viewpoint: Viewpoint? = getEsriRedlandsViewpoint(scale: 1000)
->>>>>>> b5c8c773
         let viewpoint = Binding(get: { _viewpoint }, set: { _viewpoint = $0 })
         let viewModel = FloorFilterViewModel(
             automaticSelectionMode: .alwaysNotClearing,
@@ -267,12 +201,8 @@
         XCTAssertEqual(selectedSite?.name, "Research Annex")
         XCTAssertEqual(selectedFacility?.name, "Lattice")
         
-<<<<<<< HEAD
-        _viewpoint = viewpointLosAngeles
-=======
         // Viewpoint is Los Angeles, but selection should remain Redlands Main Q
         _viewpoint = .losAngeles
->>>>>>> b5c8c773
         viewModel.automaticallySelectFacilityOrSite()
         
         // Viewpoint is Los Angeles, but selection should remain Redlands Main Q
@@ -288,13 +218,8 @@
               let floorManager = map.floorManager else {
             return
         }
-<<<<<<< HEAD
-        let viewpointLosAngeles: Viewpoint = .losAngeles
-        var _viewpoint: Viewpoint? = viewpointLosAngeles
-=======
         
         var _viewpoint: Viewpoint? = .losAngeles
->>>>>>> b5c8c773
         let viewpoint = Binding(get: { _viewpoint }, set: { _viewpoint = $0 })
         let viewModel = FloorFilterViewModel(
             automaticSelectionMode: .never,
@@ -323,22 +248,8 @@
     /// Get a map constructed from an ArcGIS portal item.
     /// - Returns: A map constructed from an ArcGIS portal item.
     private func makeMap() async -> Map? {
-<<<<<<< HEAD
         let portal = Portal(url: URL(string: "https://www.arcgis.com/")!, isLoginRequired: false)
         let portalItem = PortalItem(portal: portal, id: Item.ID(rawValue: "b4b599a43a474d33946cf0df526426f5")!)
-=======
-        // Multiple sites/facilities: Esri IST map with all buildings.
-        // let portal = Portal(url: URL(string: "https://indoors.maps.arcgis.com/")!, isLoginRequired: false)
-        // let portalItem = PortalItem(portal: portal, id: Item.ID(rawValue: "49520a67773842f1858602735ef538b5")!)
-        
-        // Redlands Campus map with multiple sites and facilities.
-        let portal = Portal(url: URL(string: "https://runtimecoretest.maps.arcgis.com/")!, isLoginRequired: false)
-        let portalItem = PortalItem(portal: portal, id: Item.ID(rawValue: "7687805bd42549f5ba41237443d0c60a")!)
-        
-        // Single site (ESRI Redlands Main) and facility (Building L).
-        // let portal = Portal(url: URL(string: "https://indoors.maps.arcgis.com/")!, isLoginRequired: false)
-        // let portalItem = PortalItem(portal: portal, id: Item.ID(rawValue: "f133a698536f44c8884ad81f80b6cfc7")!)
->>>>>>> b5c8c773
         
         let map = Map(item: portalItem)
         do {
@@ -352,7 +263,7 @@
     }
 }
 
-extension Viewpoint {
+private extension Viewpoint {
     static var losAngeles: Viewpoint {
         Viewpoint(
             center: Point(
@@ -364,7 +275,6 @@
         )
     }
     
-<<<<<<< HEAD
     static var site_ResearchAnnex_facility_Lattice: Viewpoint {
         Viewpoint(
             center:
@@ -375,28 +285,5 @@
                 ),
             scale: 550.0
         )
-=======
-    /// Builds viewpoints to use for tests.
-    /// - Parameter rotation: The rotation to use for the resulting viewpoint.
-    /// - Returns: A viewpoint object for tests.
-    func getEsriRedlandsViewpoint(
-        _ rotation: Double = .zero,
-        scale: Double = 10_000
-    ) -> Viewpoint {
-        return Viewpoint(center: point, scale: scale, rotation: rotation)
->>>>>>> b5c8c773
-    }
-}
-
-private extension Viewpoint {
-    static var losAngeles: Viewpoint {
-        Viewpoint(
-            center: Point(
-                x: -13164116.3284,
-                y: 4034465.8065,
-                spatialReference: .webMercator
-            ),
-            scale: 10_000
-        )
     }
 }