--- conflicted
+++ resolved
@@ -66,29 +66,10 @@
 #endif
     }
     
-<<<<<<< HEAD
-    static let geoview = Self(
-        name: "GeoView",
-        examples: [
-            AnyExample("Basemap Gallery", content: BasemapGalleryExampleView()),
-            AnyExample("Bookmarks", content: BookmarksExampleView()),
-            AnyExample("Compass", content: CompassExampleView()),
-            AnyExample("Feature Form", content: FeatureFormExampleView()),
-            AnyExample("Floor Filter", content: FloorFilterExampleView()),
-            AnyExample("Location Button", content: LocationButtonExampleView()),
-            AnyExample("Overview Map", content: OverviewMapExampleView()),
-            AnyExample("Popup", content: PopupExampleView()),
-            AnyExample("Scalebar", content: ScalebarExampleView()),
-            AnyExample("Search", content: SearchExampleView()),
-            AnyExample("Utility Network Trace", content: UtilityNetworkTraceExampleView())
-        ]
-    )
-=======
     static func makeListItems() -> [ListItem] {
         (makeCategories() + makeUncategorizedExamples())
             .sorted(by: { $0.name < $1.name })
     }
->>>>>>> 1afa49b1
     
     static func makeUncategorizedExamples() -> [ListItem] {
         return [
@@ -107,6 +88,40 @@
     }
 }
 
+extension ExampleList {
+    @available(macCatalyst, unavailable)
+    static let augmentedReality = Self(
+        name: "Augmented Reality",
+        examples: [
+            AnyExample("Flyover", content: FlyoverExampleView()),
+            AnyExample("Tabletop", content: TableTopExampleView()),
+            AnyExample("World Scale", content: WorldScaleExampleView())
+        ]
+    )
+    
+    static let geoview = Self(
+        name: "GeoView",
+        examples: [
+            AnyExample("Basemap Gallery", content: BasemapGalleryExampleView()),
+            AnyExample("Bookmarks", content: BookmarksExampleView()),
+            AnyExample("Compass", content: CompassExampleView()),
+            AnyExample("Feature Form", content: FeatureFormExampleView()),
+            AnyExample("Floor Filter", content: FloorFilterExampleView()),
+            AnyExample("Location Button", content: LocationButtonExampleView()),
+            AnyExample("Overview Map", content: OverviewMapExampleView()),
+            AnyExample("Popup", content: PopupExampleView()),
+            AnyExample("Scalebar", content: ScalebarExampleView()),
+            AnyExample("Search", content: SearchExampleView()),
+            AnyExample("Utility Network Trace", content: UtilityNetworkTraceExampleView())
+        ]
+    )
+    
+    static let views = Self(
+        name: "Views",
+        examples: [
+            AnyExample("Floating Panel", content: FloatingPanelExampleView())
+        ]
+    )
 #if os(iOS) && !targetEnvironment(macCatalyst)
 extension Examples.ListItem {
     static var augmentedRealityCategory: Self {
