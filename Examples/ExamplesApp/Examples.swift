// Copyright 2021 Esri.

// Licensed under the Apache License, Version 2.0 (the "License");
// you may not use this file except in compliance with the License.
// You may obtain a copy of the License at
// http://www.apache.org/licenses/LICENSE-2.0

// Unless required by applicable law or agreed to in writing, software
// distributed under the License is distributed on an "AS IS" BASIS,
// WITHOUT WARRANTIES OR CONDITIONS OF ANY KIND, either express or implied.
// See the License for the specific language governing permissions and
// limitations under the License.

import SwiftUI

struct Examples: View {
    /// The list of example lists.  Allows for a hierarchical navigation model for examples.
    let lists: [ExampleList] = [
        .geoview,
        .views
    ]
    
    var body: some View {
        NavigationView {
            List(lists) { (list) in
                NavigationLink(list.name, destination: list)
            }
            .navigationBarTitle(Text("Examples"), displayMode: .inline)
        }
        .navigationViewStyle(StackNavigationViewStyle())
    }
}

extension ExampleList {
    static let geoview = Self(
        name: "GeoView",
        examples: [
            AnyExample("Basemap Gallery", content: BasemapGalleryExampleView()),
<<<<<<< HEAD
            AnyExample("Bookmarks", content: BookmarksExampleView()),
=======
            AnyExample("Compass", content: CompassExampleView()),
>>>>>>> ca9de004
            AnyExample("Floor Filter", content: FloorFilterExampleView()),
            AnyExample("Overview Map", content: OverviewMapExampleView()),
            AnyExample("Search", content: SearchExampleView())
        ]
    )
    
    static let views = Self(
        name: "Views",
        examples: [
            AnyExample("Floating Panel", content: FloatingPanelExampleView())
        ]
    )
}<|MERGE_RESOLUTION|>--- conflicted
+++ resolved
@@ -36,11 +36,8 @@
         name: "GeoView",
         examples: [
             AnyExample("Basemap Gallery", content: BasemapGalleryExampleView()),
-<<<<<<< HEAD
             AnyExample("Bookmarks", content: BookmarksExampleView()),
-=======
             AnyExample("Compass", content: CompassExampleView()),
->>>>>>> ca9de004
             AnyExample("Floor Filter", content: FloorFilterExampleView()),
             AnyExample("Overview Map", content: OverviewMapExampleView()),
             AnyExample("Search", content: SearchExampleView())
