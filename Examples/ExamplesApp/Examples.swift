// Copyright 2021 Esri
//
// Licensed under the Apache License, Version 2.0 (the "License");
// you may not use this file except in compliance with the License.
// You may obtain a copy of the License at
//
//   https://www.apache.org/licenses/LICENSE-2.0
//
// Unless required by applicable law or agreed to in writing, software
// distributed under the License is distributed on an "AS IS" BASIS,
// WITHOUT WARRANTIES OR CONDITIONS OF ANY KIND, either express or implied.
// See the License for the specific language governing permissions and
// limitations under the License.

import SwiftUI

struct Examples: View {
    /// The list of example lists.  Allows for a hierarchical navigation model for examples.
    let lists = makeExamples()
    
    var body: some View {
        NavigationStack {
            List(lists) { (list) in
                NavigationLink(list.name, destination: list)
            }
            .navigationTitle("Toolkit Examples")
            .navigationBarTitleDisplayMode(.inline)
        }
    }
    
    static func makeExamples() -> [ExampleList] {
        let common: [ExampleList] = [
            .geoview,
            .views
        ]
#if os(iOS) && !targetEnvironment(macCatalyst)
        return [.augmentedReality] + common
#else
        return common
#endif
    }
}

extension ExampleList {
#if os(iOS) && !targetEnvironment(macCatalyst)
    static var augmentedReality: Self {
        .init(
            name: "Augmented Reality",
            examples: [
                AnyExample("Flyover", content: FlyoverExampleView()),
                AnyExample("Tabletop", content: TableTopExampleView()),
                AnyExample("World Scale", content: WorldScaleExampleView())
            ]
        )
    }
#endif
    
    static var geoview: Self {
        var examples: [any Example] = [
            AnyExample("Basemap Gallery", content: BasemapGalleryExampleView()),
            AnyExample("Bookmarks", content: BookmarksExampleView()),
            AnyExample("Compass", content: CompassExampleView()),
            AnyExample("Feature Form", content: FeatureFormExampleView()),
            AnyExample("Floor Filter", content: FloorFilterExampleView()),
            AnyExample("Overview Map", content: OverviewMapExampleView()),
            AnyExample("Popup", content: PopupExampleView()),
            AnyExample("Scalebar", content: ScalebarExampleView()),
            AnyExample("Search", content: SearchExampleView()),
            AnyExample("Utility Network Trace", content: UtilityNetworkTraceExampleView())
        ]
#if !os(visionOS)
        examples.append(
            contentsOf: [
<<<<<<< HEAD
                AnyExample("Search", content: SearchExampleView()),
                AnyExample("Utility Network Trace", content: UtilityNetworkTraceExampleView())
=======
                AnyExample("Feature Form", content: FeatureFormExampleView())
>>>>>>> ace93f54
            ] as [any Example]
        )
#endif
        return .init(
            name: "GeoView",
            examples: examples.sorted(by: { $0.name < $1.name })
        )
    }
    
    static var views: Self {
        .init(
            name: "Views",
            examples: [
                AnyExample("Floating Panel", content: FloatingPanelExampleView())
            ]
        )
    }
}<|MERGE_RESOLUTION|>--- conflicted
+++ resolved
@@ -68,17 +68,6 @@
             AnyExample("Search", content: SearchExampleView()),
             AnyExample("Utility Network Trace", content: UtilityNetworkTraceExampleView())
         ]
-#if !os(visionOS)
-        examples.append(
-            contentsOf: [
-<<<<<<< HEAD
-                AnyExample("Search", content: SearchExampleView()),
-                AnyExample("Utility Network Trace", content: UtilityNetworkTraceExampleView())
-=======
-                AnyExample("Feature Form", content: FeatureFormExampleView())
->>>>>>> ace93f54
-            ] as [any Example]
-        )
 #endif
         return .init(
             name: "GeoView",
