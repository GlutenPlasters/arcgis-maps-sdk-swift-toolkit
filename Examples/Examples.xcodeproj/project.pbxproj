--- conflicted
+++ resolved
@@ -105,13 +105,10 @@
 				E4C389D426B8A12C002BC255 /* BasemapGalleryExampleView.swift */,
 				75C37C9127BEDBD800FC9DCE /* BookmarksExampleView.swift */,
 				75657E4727ABAC8400EE865B /* CompassExampleView.swift */,
+				75B615012AD76158009D19B6 /* FeatureFormExampleView.swift */,
 				E4AA9315276BF5ED000E6289 /* FloatingPanelExampleView.swift */,
 				E4624A24278CE815000D2A38 /* FloorFilterExampleView.swift */,
-<<<<<<< HEAD
-				75B615012AD76158009D19B6 /* FeatureFormExampleView.swift */,
-=======
 				882899FC2AB5099300A0BDC1 /* FlyoverExampleView.swift */,
->>>>>>> 465182f3
 				E4F9BC98265EFCAF001280FF /* OverviewMapExampleView.swift */,
 				4D19FCB42881C8F3002601E8 /* PopupExampleView.swift */,
 				75D41B2A27C6F21400624D7C /* ScalebarExampleView.swift */,
@@ -279,11 +276,8 @@
 			isa = PBXSourcesBuildPhase;
 			buildActionMask = 2147483647;
 			files = (
-<<<<<<< HEAD
 				4D995CD72B5B01DB00AD45FE /* FeatureFormExampleView.swift in Sources */,
-=======
 				1C40F3322B46118800C00ED5 /* WorldScaleGeoTrackingExampleView.swift in Sources */,
->>>>>>> 465182f3
 				1CC376D42ABA0B3700A83300 /* TableTopExampleView.swift in Sources */,
 				752A4FC4294D268000A49479 /* MapDataModel.swift in Sources */,
 				752A4FC5294D268000A49479 /* SceneDataModel.swift in Sources */,
