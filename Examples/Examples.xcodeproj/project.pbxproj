--- conflicted
+++ resolved
@@ -263,11 +263,7 @@
 				75657E4827ABAC8400EE865B /* CompassExampleView.swift in Sources */,
 				E48A73452658227100F5C118 /* Examples.swift in Sources */,
 				75C37C9227BEDBD800FC9DCE /* BookmarksExampleView.swift in Sources */,
-<<<<<<< HEAD
-=======
-				79222E152D5008BB005C2ABA /* View.swift in Sources */,
 				8AC666152DA865EE00F33C36 /* Examples+ListItem.swift in Sources */,
->>>>>>> 3dbfbc46
 				75230DAE28614369009AF501 /* UtilityNetworkTraceExampleView.swift in Sources */,
 				E48A73432658227100F5C118 /* Example.swift in Sources */,
 				E47ABE442652FE0900FD2FE3 /* ExamplesApp.swift in Sources */,
