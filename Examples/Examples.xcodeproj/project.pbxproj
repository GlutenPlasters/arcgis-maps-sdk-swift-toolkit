// !$*UTF8*$!
{
	archiveVersion = 1;
	classes = {
	};
	objectVersion = 77;
	objects = {

/* Begin PBXBuildFile section */
		1C40F3322B46118800C00ED5 /* WorldScaleExampleView.swift in Sources */ = {isa = PBXBuildFile; fileRef = 1C40F3312B46118800C00ED5 /* WorldScaleExampleView.swift */; platformFilter = ios; };
		1CC376D42ABA0B3700A83300 /* TableTopExampleView.swift in Sources */ = {isa = PBXBuildFile; fileRef = 1CC376D32ABA0B3700A83300 /* TableTopExampleView.swift */; platformFilter = ios; };
		4D19FCB52881C8F3002601E8 /* PopupExampleView.swift in Sources */ = {isa = PBXBuildFile; fileRef = 4D19FCB42881C8F3002601E8 /* PopupExampleView.swift */; };
		4D995CD72B5B01DB00AD45FE /* FeatureFormExampleView.swift in Sources */ = {isa = PBXBuildFile; fileRef = 75B615012AD76158009D19B6 /* FeatureFormExampleView.swift */; };
		75230DAE28614369009AF501 /* UtilityNetworkTraceExampleView.swift in Sources */ = {isa = PBXBuildFile; fileRef = 75230DAD28614369009AF501 /* UtilityNetworkTraceExampleView.swift */; };
		75657E4827ABAC8400EE865B /* CompassExampleView.swift in Sources */ = {isa = PBXBuildFile; fileRef = 75657E4727ABAC8400EE865B /* CompassExampleView.swift */; };
		75C37C9227BEDBD800FC9DCE /* BookmarksExampleView.swift in Sources */ = {isa = PBXBuildFile; fileRef = 75C37C9127BEDBD800FC9DCE /* BookmarksExampleView.swift */; };
		75D41B2B27C6F21400624D7C /* ScalebarExampleView.swift in Sources */ = {isa = PBXBuildFile; fileRef = 75D41B2A27C6F21400624D7C /* ScalebarExampleView.swift */; };
		882899FD2AB5099300A0BDC1 /* FlyoverExampleView.swift in Sources */ = {isa = PBXBuildFile; fileRef = 882899FC2AB5099300A0BDC1 /* FlyoverExampleView.swift */; };
		88519D3F2C8A7967007D7015 /* LocationButtonExampleView.swift in Sources */ = {isa = PBXBuildFile; fileRef = 88519D3E2C8A7967007D7015 /* LocationButtonExampleView.swift */; };
		882899FD2AB5099300A0BDC1 /* FlyoverExampleView.swift in Sources */ = {isa = PBXBuildFile; fileRef = 882899FC2AB5099300A0BDC1 /* FlyoverExampleView.swift */; platformFilter = ios; };
		8A9419622E035F1D003C7D10 /* AppSecrets.swift.masque in Sources */ = {isa = PBXBuildFile; fileRef = 8A9419612E035F1D003C7D10 /* AppSecrets.swift.masque */; };
		8AC666152DA865EE00F33C36 /* Examples+ListItem.swift in Sources */ = {isa = PBXBuildFile; fileRef = 8AC666142DA865DD00F33C36 /* Examples+ListItem.swift */; };
		E42BFBE92672BF9500159107 /* SearchExampleView.swift in Sources */ = {isa = PBXBuildFile; fileRef = E42BFBE82672BF9500159107 /* SearchExampleView.swift */; };
		E4624A25278CE815000D2A38 /* FloorFilterExampleView.swift in Sources */ = {isa = PBXBuildFile; fileRef = E4624A24278CE815000D2A38 /* FloorFilterExampleView.swift */; };
		E47ABE442652FE0900FD2FE3 /* ExamplesApp.swift in Sources */ = {isa = PBXBuildFile; fileRef = E47ABE432652FE0900FD2FE3 /* ExamplesApp.swift */; };
		E47ABE482652FE0C00FD2FE3 /* Assets.xcassets in Resources */ = {isa = PBXBuildFile; fileRef = E47ABE472652FE0C00FD2FE3 /* Assets.xcassets */; };
		E47ABE4B2652FE0C00FD2FE3 /* Preview Assets.xcassets in Resources */ = {isa = PBXBuildFile; fileRef = E47ABE4A2652FE0C00FD2FE3 /* Preview Assets.xcassets */; };
		E48A73432658227100F5C118 /* Example.swift in Sources */ = {isa = PBXBuildFile; fileRef = E48A73402658227100F5C118 /* Example.swift */; };
		E48A73452658227100F5C118 /* Examples.swift in Sources */ = {isa = PBXBuildFile; fileRef = E48A733D2658227000F5C118 /* Examples.swift */; };
		E4AA9316276BF5ED000E6289 /* FloatingPanelExampleView.swift in Sources */ = {isa = PBXBuildFile; fileRef = E4AA9315276BF5ED000E6289 /* FloatingPanelExampleView.swift */; };
		E4C389D526B8A12C002BC255 /* BasemapGalleryExampleView.swift in Sources */ = {isa = PBXBuildFile; fileRef = E4C389D426B8A12C002BC255 /* BasemapGalleryExampleView.swift */; };
		E4E57DC6265D8EB00077A093 /* ArcGISToolkit in Frameworks */ = {isa = PBXBuildFile; productRef = E4E57DC5265D8EB00077A093 /* ArcGISToolkit */; };
		E4F9BC99265EFCAF001280FF /* OverviewMapExampleView.swift in Sources */ = {isa = PBXBuildFile; fileRef = E4F9BC98265EFCAF001280FF /* OverviewMapExampleView.swift */; };
/* End PBXBuildFile section */

/* Begin PBXBuildRule section */
		8A5BAC672DFC846400266E7A /* PBXBuildRule */ = {
			isa = PBXBuildRule;
			compilerSpec = com.apple.compilers.proxy.script;
			filePatterns = "*.masque";
			fileType = pattern.proxy;
			inputFiles = (
				"$(SRCROOT)/../.secrets",
			);
			isEditable = 1;
			name = "Generate Swift Code from Secrets";
			outputFiles = (
				"$(DERIVED_FILE_DIR)/$(INPUT_FILE_BASE)",
			);
			runOncePerArchitecture = 0;
			script = "\"${SRCROOT}/../Scripts/masquerade\" -i \"${INPUT_FILE_PATH}\" -o \"${SCRIPT_OUTPUT_FILE_0}\" -s \"${SCRIPT_INPUT_FILE_0}\" -f\n";
		};
/* End PBXBuildRule section */

/* Begin PBXCopyFilesBuildPhase section */
		E47ABE5E2652FF1300FD2FE3 /* Embed Frameworks */ = {
			isa = PBXCopyFilesBuildPhase;
			buildActionMask = 2147483647;
			dstPath = "";
			dstSubfolderSpec = 10;
			files = (
			);
			name = "Embed Frameworks";
			runOnlyForDeploymentPostprocessing = 0;
		};
/* End PBXCopyFilesBuildPhase section */

/* Begin PBXFileReference section */
		1C40F3312B46118800C00ED5 /* WorldScaleExampleView.swift */ = {isa = PBXFileReference; lastKnownFileType = sourcecode.swift; path = WorldScaleExampleView.swift; sourceTree = "<group>"; };
		1CC376D32ABA0B3700A83300 /* TableTopExampleView.swift */ = {isa = PBXFileReference; lastKnownFileType = sourcecode.swift; path = TableTopExampleView.swift; sourceTree = "<group>"; };
		4D19FCB42881C8F3002601E8 /* PopupExampleView.swift */ = {isa = PBXFileReference; fileEncoding = 4; lastKnownFileType = sourcecode.swift; path = PopupExampleView.swift; sourceTree = "<group>"; };
		75230DAD28614369009AF501 /* UtilityNetworkTraceExampleView.swift */ = {isa = PBXFileReference; lastKnownFileType = sourcecode.swift; path = UtilityNetworkTraceExampleView.swift; sourceTree = "<group>"; };
		75657E4727ABAC8400EE865B /* CompassExampleView.swift */ = {isa = PBXFileReference; lastKnownFileType = sourcecode.swift; path = CompassExampleView.swift; sourceTree = "<group>"; };
		75B615012AD76158009D19B6 /* FeatureFormExampleView.swift */ = {isa = PBXFileReference; fileEncoding = 4; lastKnownFileType = sourcecode.swift; path = FeatureFormExampleView.swift; sourceTree = "<group>"; };
		75C37C9127BEDBD800FC9DCE /* BookmarksExampleView.swift */ = {isa = PBXFileReference; lastKnownFileType = sourcecode.swift; path = BookmarksExampleView.swift; sourceTree = "<group>"; };
		75D41B2A27C6F21400624D7C /* ScalebarExampleView.swift */ = {isa = PBXFileReference; lastKnownFileType = sourcecode.swift; path = ScalebarExampleView.swift; sourceTree = "<group>"; };
		882899FC2AB5099300A0BDC1 /* FlyoverExampleView.swift */ = {isa = PBXFileReference; lastKnownFileType = sourcecode.swift; path = FlyoverExampleView.swift; sourceTree = "<group>"; };
<<<<<<< HEAD
		88519D3E2C8A7967007D7015 /* LocationButtonExampleView.swift */ = {isa = PBXFileReference; lastKnownFileType = sourcecode.swift; path = LocationButtonExampleView.swift; sourceTree = "<group>"; };
=======
		8A9419612E035F1D003C7D10 /* AppSecrets.swift.masque */ = {isa = PBXFileReference; lastKnownFileType = text; name = AppSecrets.swift.masque; path = ../AppSecrets.swift.masque; sourceTree = "<group>"; };
>>>>>>> f21420e2
		8AC666142DA865DD00F33C36 /* Examples+ListItem.swift */ = {isa = PBXFileReference; lastKnownFileType = sourcecode.swift; path = "Examples+ListItem.swift"; sourceTree = "<group>"; };
		E42BFBE82672BF9500159107 /* SearchExampleView.swift */ = {isa = PBXFileReference; lastKnownFileType = sourcecode.swift; path = SearchExampleView.swift; sourceTree = "<group>"; };
		E4624A24278CE815000D2A38 /* FloorFilterExampleView.swift */ = {isa = PBXFileReference; lastKnownFileType = sourcecode.swift; path = FloorFilterExampleView.swift; sourceTree = "<group>"; };
		E47ABE402652FE0900FD2FE3 /* Toolkit Examples.app */ = {isa = PBXFileReference; explicitFileType = wrapper.application; includeInIndex = 0; path = "Toolkit Examples.app"; sourceTree = BUILT_PRODUCTS_DIR; };
		E47ABE432652FE0900FD2FE3 /* ExamplesApp.swift */ = {isa = PBXFileReference; lastKnownFileType = sourcecode.swift; path = ExamplesApp.swift; sourceTree = "<group>"; };
		E47ABE472652FE0C00FD2FE3 /* Assets.xcassets */ = {isa = PBXFileReference; lastKnownFileType = folder.assetcatalog; path = Assets.xcassets; sourceTree = "<group>"; };
		E47ABE4A2652FE0C00FD2FE3 /* Preview Assets.xcassets */ = {isa = PBXFileReference; lastKnownFileType = folder.assetcatalog; path = "Preview Assets.xcassets"; sourceTree = "<group>"; };
		E47ABE4C2652FE0C00FD2FE3 /* Info.plist */ = {isa = PBXFileReference; lastKnownFileType = text.plist.xml; path = Info.plist; sourceTree = "<group>"; };
		E47ABE622653005F00FD2FE3 /* arcgis-maps-sdk-swift-toolkit */ = {isa = PBXFileReference; lastKnownFileType = folder; name = "arcgis-maps-sdk-swift-toolkit"; path = ..; sourceTree = "<group>"; };
		E48A733D2658227000F5C118 /* Examples.swift */ = {isa = PBXFileReference; lastKnownFileType = sourcecode.swift; path = Examples.swift; sourceTree = "<group>"; };
		E48A733F2658227100F5C118 /* Examples.entitlements */ = {isa = PBXFileReference; lastKnownFileType = text.plist.entitlements; path = Examples.entitlements; sourceTree = "<group>"; };
		E48A73402658227100F5C118 /* Example.swift */ = {isa = PBXFileReference; lastKnownFileType = sourcecode.swift; path = Example.swift; sourceTree = "<group>"; };
		E4AA9315276BF5ED000E6289 /* FloatingPanelExampleView.swift */ = {isa = PBXFileReference; lastKnownFileType = sourcecode.swift; path = FloatingPanelExampleView.swift; sourceTree = "<group>"; };
		E4C389D426B8A12C002BC255 /* BasemapGalleryExampleView.swift */ = {isa = PBXFileReference; lastKnownFileType = sourcecode.swift; path = BasemapGalleryExampleView.swift; sourceTree = "<group>"; };
		E4F9BC98265EFCAF001280FF /* OverviewMapExampleView.swift */ = {isa = PBXFileReference; fileEncoding = 4; lastKnownFileType = sourcecode.swift; path = OverviewMapExampleView.swift; sourceTree = "<group>"; };
/* End PBXFileReference section */

/* Begin PBXFrameworksBuildPhase section */
		E47ABE3D2652FE0900FD2FE3 /* Frameworks */ = {
			isa = PBXFrameworksBuildPhase;
			buildActionMask = 2147483647;
			files = (
				E4E57DC6265D8EB00077A093 /* ArcGISToolkit in Frameworks */,
			);
			runOnlyForDeploymentPostprocessing = 0;
		};
/* End PBXFrameworksBuildPhase section */

/* Begin PBXGroup section */
		E40F58042656E509006F5CB9 /* Examples */ = {
			isa = PBXGroup;
			children = (
				E4C389D426B8A12C002BC255 /* BasemapGalleryExampleView.swift */,
				75C37C9127BEDBD800FC9DCE /* BookmarksExampleView.swift */,
				75657E4727ABAC8400EE865B /* CompassExampleView.swift */,
				75B615012AD76158009D19B6 /* FeatureFormExampleView.swift */,
				E4AA9315276BF5ED000E6289 /* FloatingPanelExampleView.swift */,
				E4624A24278CE815000D2A38 /* FloorFilterExampleView.swift */,
				882899FC2AB5099300A0BDC1 /* FlyoverExampleView.swift */,
				E4F9BC98265EFCAF001280FF /* OverviewMapExampleView.swift */,
				4D19FCB42881C8F3002601E8 /* PopupExampleView.swift */,
				75D41B2A27C6F21400624D7C /* ScalebarExampleView.swift */,
				E42BFBE82672BF9500159107 /* SearchExampleView.swift */,
				1CC376D32ABA0B3700A83300 /* TableTopExampleView.swift */,
				75230DAD28614369009AF501 /* UtilityNetworkTraceExampleView.swift */,
				1C40F3312B46118800C00ED5 /* WorldScaleExampleView.swift */,
				88519D3E2C8A7967007D7015 /* LocationButtonExampleView.swift */,
			);
			name = Examples;
			sourceTree = "<group>";
		};
		E47ABE372652FE0900FD2FE3 = {
			isa = PBXGroup;
			children = (
				8A9419612E035F1D003C7D10 /* AppSecrets.swift.masque */,
				E47ABE622653005F00FD2FE3 /* arcgis-maps-sdk-swift-toolkit */,
				E47ABE562652FE7F00FD2FE3 /* Examples */,
				E47ABE422652FE0900FD2FE3 /* ExamplesApp */,
				E47ABE5A2652FF1200FD2FE3 /* Frameworks */,
				E47ABE412652FE0900FD2FE3 /* Products */,
			);
			sourceTree = "<group>";
		};
		E47ABE412652FE0900FD2FE3 /* Products */ = {
			isa = PBXGroup;
			children = (
				E47ABE402652FE0900FD2FE3 /* Toolkit Examples.app */,
			);
			name = Products;
			sourceTree = "<group>";
		};
		E47ABE422652FE0900FD2FE3 /* ExamplesApp */ = {
			isa = PBXGroup;
			children = (
				E47ABE472652FE0C00FD2FE3 /* Assets.xcassets */,
				E48A73402658227100F5C118 /* Example.swift */,
				E48A733F2658227100F5C118 /* Examples.entitlements */,
				E48A733D2658227000F5C118 /* Examples.swift */,
				8AC666142DA865DD00F33C36 /* Examples+ListItem.swift */,
				E47ABE432652FE0900FD2FE3 /* ExamplesApp.swift */,
				E47ABE4C2652FE0C00FD2FE3 /* Info.plist */,
				E47ABE492652FE0C00FD2FE3 /* Preview Content */,
			);
			path = ExamplesApp;
			sourceTree = "<group>";
		};
		E47ABE492652FE0C00FD2FE3 /* Preview Content */ = {
			isa = PBXGroup;
			children = (
				E47ABE4A2652FE0C00FD2FE3 /* Preview Assets.xcassets */,
			);
			path = "Preview Content";
			sourceTree = "<group>";
		};
		E47ABE562652FE7F00FD2FE3 /* Examples */ = {
			isa = PBXGroup;
			children = (
				E40F58042656E509006F5CB9 /* Examples */,
			);
			path = Examples;
			sourceTree = "<group>";
		};
		E47ABE5A2652FF1200FD2FE3 /* Frameworks */ = {
			isa = PBXGroup;
			children = (
			);
			name = Frameworks;
			sourceTree = "<group>";
		};
/* End PBXGroup section */

/* Begin PBXNativeTarget section */
		E47ABE3F2652FE0900FD2FE3 /* Toolkit Examples */ = {
			isa = PBXNativeTarget;
			buildConfigurationList = E47ABE4F2652FE0C00FD2FE3 /* Build configuration list for PBXNativeTarget "Toolkit Examples" */;
			buildPhases = (
				8AC75EB62DFCE61300A5CC90 /* Create .secrets File If It Does Not Exist */,
				E47ABE3C2652FE0900FD2FE3 /* Sources */,
				E47ABE3D2652FE0900FD2FE3 /* Frameworks */,
				E47ABE3E2652FE0900FD2FE3 /* Resources */,
				E47ABE5E2652FF1300FD2FE3 /* Embed Frameworks */,
				4DFDB9BB29367B7F00A0AC42 /* Lint Sources */,
			);
			buildRules = (
				8A5BAC672DFC846400266E7A /* PBXBuildRule */,
			);
			dependencies = (
			);
			name = "Toolkit Examples";
			packageProductDependencies = (
				E4E57DC5265D8EB00077A093 /* ArcGISToolkit */,
			);
			productName = Examples;
			productReference = E47ABE402652FE0900FD2FE3 /* Toolkit Examples.app */;
			productType = "com.apple.product-type.application";
		};
/* End PBXNativeTarget section */

/* Begin PBXProject section */
		E47ABE382652FE0900FD2FE3 /* Project object */ = {
			isa = PBXProject;
			attributes = {
				BuildIndependentTargetsInParallel = YES;
				LastSwiftUpdateCheck = 1250;
				LastUpgradeCheck = 1600;
				TargetAttributes = {
					E47ABE3F2652FE0900FD2FE3 = {
						CreatedOnToolsVersion = 12.5;
					};
				};
			};
			buildConfigurationList = E47ABE3B2652FE0900FD2FE3 /* Build configuration list for PBXProject "Examples" */;
			developmentRegion = en;
			hasScannedForEncodings = 0;
			knownRegions = (
				en,
				Base,
			);
			mainGroup = E47ABE372652FE0900FD2FE3;
			preferredProjectObjectVersion = 77;
			productRefGroup = E47ABE412652FE0900FD2FE3 /* Products */;
			projectDirPath = "";
			projectRoot = "";
			targets = (
				E47ABE3F2652FE0900FD2FE3 /* Toolkit Examples */,
			);
		};
/* End PBXProject section */

/* Begin PBXResourcesBuildPhase section */
		E47ABE3E2652FE0900FD2FE3 /* Resources */ = {
			isa = PBXResourcesBuildPhase;
			buildActionMask = 2147483647;
			files = (
				E47ABE4B2652FE0C00FD2FE3 /* Preview Assets.xcassets in Resources */,
				E47ABE482652FE0C00FD2FE3 /* Assets.xcassets in Resources */,
			);
			runOnlyForDeploymentPostprocessing = 0;
		};
/* End PBXResourcesBuildPhase section */

/* Begin PBXShellScriptBuildPhase section */
		4DFDB9BB29367B7F00A0AC42 /* Lint Sources */ = {
			isa = PBXShellScriptBuildPhase;
			alwaysOutOfDate = 1;
			buildActionMask = 2147483647;
			files = (
			);
			inputFileListPaths = (
			);
			inputPaths = (
			);
			name = "Lint Sources";
			outputFileListPaths = (
			);
			outputPaths = (
			);
			runOnlyForDeploymentPostprocessing = 0;
			shellPath = /bin/sh;
			shellScript = "export PATH=\"$PATH:/opt/homebrew/bin\"\nif which swiftlint > /dev/null; then\n  swiftlint --config ../.swiftlint.yml\nelse\n  echo \"warning: SwiftLint not installed, download from https://github.com/realm/SwiftLint\"\nfi\n";
		};
		8AC75EB62DFCE61300A5CC90 /* Create .secrets File If It Does Not Exist */ = {
			isa = PBXShellScriptBuildPhase;
			alwaysOutOfDate = 1;
			buildActionMask = 2147483647;
			files = (
			);
			inputFileListPaths = (
			);
			inputPaths = (
			);
			name = "Create .secrets File If It Does Not Exist";
			outputFileListPaths = (
			);
			outputPaths = (
				"$(SRCROOT)/../.secrets",
			);
			runOnlyForDeploymentPostprocessing = 0;
			shellPath = /bin/sh;
			shellScript = "if [ ! -e \"$SRCROOT/../.secrets\" ]\nthen\n    touch \"$SRCROOT/../.secrets\"\nfi\n";
		};
/* End PBXShellScriptBuildPhase section */

/* Begin PBXSourcesBuildPhase section */
		E47ABE3C2652FE0900FD2FE3 /* Sources */ = {
			isa = PBXSourcesBuildPhase;
			buildActionMask = 2147483647;
			files = (
				8A9419622E035F1D003C7D10 /* AppSecrets.swift.masque in Sources */,
				4D995CD72B5B01DB00AD45FE /* FeatureFormExampleView.swift in Sources */,
				1C40F3322B46118800C00ED5 /* WorldScaleExampleView.swift in Sources */,
				1CC376D42ABA0B3700A83300 /* TableTopExampleView.swift in Sources */,
				75657E4827ABAC8400EE865B /* CompassExampleView.swift in Sources */,
				E48A73452658227100F5C118 /* Examples.swift in Sources */,
				75C37C9227BEDBD800FC9DCE /* BookmarksExampleView.swift in Sources */,
				88519D3F2C8A7967007D7015 /* LocationButtonExampleView.swift in Sources */,
				8AC666152DA865EE00F33C36 /* Examples+ListItem.swift in Sources */,
				75230DAE28614369009AF501 /* UtilityNetworkTraceExampleView.swift in Sources */,
				E48A73432658227100F5C118 /* Example.swift in Sources */,
				E47ABE442652FE0900FD2FE3 /* ExamplesApp.swift in Sources */,
				E4F9BC99265EFCAF001280FF /* OverviewMapExampleView.swift in Sources */,
				E4AA9316276BF5ED000E6289 /* FloatingPanelExampleView.swift in Sources */,
				E4624A25278CE815000D2A38 /* FloorFilterExampleView.swift in Sources */,
				4D19FCB52881C8F3002601E8 /* PopupExampleView.swift in Sources */,
				882899FD2AB5099300A0BDC1 /* FlyoverExampleView.swift in Sources */,
				E42BFBE92672BF9500159107 /* SearchExampleView.swift in Sources */,
				E4C389D526B8A12C002BC255 /* BasemapGalleryExampleView.swift in Sources */,
				75D41B2B27C6F21400624D7C /* ScalebarExampleView.swift in Sources */,
			);
			runOnlyForDeploymentPostprocessing = 0;
		};
/* End PBXSourcesBuildPhase section */

/* Begin XCBuildConfiguration section */
		E47ABE4D2652FE0C00FD2FE3 /* Debug */ = {
			isa = XCBuildConfiguration;
			buildSettings = {
				ALWAYS_SEARCH_USER_PATHS = NO;
				CLANG_ANALYZER_NONNULL = YES;
				CLANG_ANALYZER_NUMBER_OBJECT_CONVERSION = YES_AGGRESSIVE;
				CLANG_CXX_LANGUAGE_STANDARD = "gnu++14";
				CLANG_CXX_LIBRARY = "libc++";
				CLANG_ENABLE_MODULES = YES;
				CLANG_ENABLE_OBJC_ARC = YES;
				CLANG_ENABLE_OBJC_WEAK = YES;
				CLANG_WARN_BLOCK_CAPTURE_AUTORELEASING = YES;
				CLANG_WARN_BOOL_CONVERSION = YES;
				CLANG_WARN_COMMA = YES;
				CLANG_WARN_CONSTANT_CONVERSION = YES;
				CLANG_WARN_DEPRECATED_OBJC_IMPLEMENTATIONS = YES;
				CLANG_WARN_DIRECT_OBJC_ISA_USAGE = YES_ERROR;
				CLANG_WARN_DOCUMENTATION_COMMENTS = YES;
				CLANG_WARN_EMPTY_BODY = YES;
				CLANG_WARN_ENUM_CONVERSION = YES;
				CLANG_WARN_INFINITE_RECURSION = YES;
				CLANG_WARN_INT_CONVERSION = YES;
				CLANG_WARN_NON_LITERAL_NULL_CONVERSION = YES;
				CLANG_WARN_OBJC_IMPLICIT_RETAIN_SELF = YES;
				CLANG_WARN_OBJC_LITERAL_CONVERSION = YES;
				CLANG_WARN_OBJC_ROOT_CLASS = YES_ERROR;
				CLANG_WARN_QUOTED_INCLUDE_IN_FRAMEWORK_HEADER = YES;
				CLANG_WARN_RANGE_LOOP_ANALYSIS = YES;
				CLANG_WARN_STRICT_PROTOTYPES = YES;
				CLANG_WARN_SUSPICIOUS_MOVE = YES;
				CLANG_WARN_UNGUARDED_AVAILABILITY = YES_AGGRESSIVE;
				CLANG_WARN_UNREACHABLE_CODE = YES;
				CLANG_WARN__DUPLICATE_METHOD_MATCH = YES;
				COPY_PHASE_STRIP = NO;
				DEBUG_INFORMATION_FORMAT = dwarf;
				ENABLE_STRICT_OBJC_MSGSEND = YES;
				ENABLE_TESTABILITY = YES;
				ENABLE_USER_SCRIPT_SANDBOXING = NO;
				GCC_C_LANGUAGE_STANDARD = gnu11;
				GCC_DYNAMIC_NO_PIC = NO;
				GCC_NO_COMMON_BLOCKS = YES;
				GCC_OPTIMIZATION_LEVEL = 0;
				GCC_PREPROCESSOR_DEFINITIONS = (
					"DEBUG=1",
					"$(inherited)",
				);
				GCC_WARN_64_TO_32_BIT_CONVERSION = YES;
				GCC_WARN_ABOUT_RETURN_TYPE = YES_ERROR;
				GCC_WARN_UNDECLARED_SELECTOR = YES;
				GCC_WARN_UNINITIALIZED_AUTOS = YES_AGGRESSIVE;
				GCC_WARN_UNUSED_FUNCTION = YES;
				GCC_WARN_UNUSED_VARIABLE = YES;
				IPHONEOS_DEPLOYMENT_TARGET = 16.0;
				MTL_ENABLE_DEBUG_INFO = INCLUDE_SOURCE;
				MTL_FAST_MATH = YES;
				ONLY_ACTIVE_ARCH = YES;
				SDKROOT = iphoneos;
				SWIFT_ACTIVE_COMPILATION_CONDITIONS = DEBUG;
				SWIFT_OPTIMIZATION_LEVEL = "-Onone";
				SWIFT_VERSION = 6.0;
			};
			name = Debug;
		};
		E47ABE4E2652FE0C00FD2FE3 /* Release */ = {
			isa = XCBuildConfiguration;
			buildSettings = {
				ALWAYS_SEARCH_USER_PATHS = NO;
				CLANG_ANALYZER_NONNULL = YES;
				CLANG_ANALYZER_NUMBER_OBJECT_CONVERSION = YES_AGGRESSIVE;
				CLANG_CXX_LANGUAGE_STANDARD = "gnu++14";
				CLANG_CXX_LIBRARY = "libc++";
				CLANG_ENABLE_MODULES = YES;
				CLANG_ENABLE_OBJC_ARC = YES;
				CLANG_ENABLE_OBJC_WEAK = YES;
				CLANG_WARN_BLOCK_CAPTURE_AUTORELEASING = YES;
				CLANG_WARN_BOOL_CONVERSION = YES;
				CLANG_WARN_COMMA = YES;
				CLANG_WARN_CONSTANT_CONVERSION = YES;
				CLANG_WARN_DEPRECATED_OBJC_IMPLEMENTATIONS = YES;
				CLANG_WARN_DIRECT_OBJC_ISA_USAGE = YES_ERROR;
				CLANG_WARN_DOCUMENTATION_COMMENTS = YES;
				CLANG_WARN_EMPTY_BODY = YES;
				CLANG_WARN_ENUM_CONVERSION = YES;
				CLANG_WARN_INFINITE_RECURSION = YES;
				CLANG_WARN_INT_CONVERSION = YES;
				CLANG_WARN_NON_LITERAL_NULL_CONVERSION = YES;
				CLANG_WARN_OBJC_IMPLICIT_RETAIN_SELF = YES;
				CLANG_WARN_OBJC_LITERAL_CONVERSION = YES;
				CLANG_WARN_OBJC_ROOT_CLASS = YES_ERROR;
				CLANG_WARN_QUOTED_INCLUDE_IN_FRAMEWORK_HEADER = YES;
				CLANG_WARN_RANGE_LOOP_ANALYSIS = YES;
				CLANG_WARN_STRICT_PROTOTYPES = YES;
				CLANG_WARN_SUSPICIOUS_MOVE = YES;
				CLANG_WARN_UNGUARDED_AVAILABILITY = YES_AGGRESSIVE;
				CLANG_WARN_UNREACHABLE_CODE = YES;
				CLANG_WARN__DUPLICATE_METHOD_MATCH = YES;
				COPY_PHASE_STRIP = NO;
				DEBUG_INFORMATION_FORMAT = "dwarf-with-dsym";
				ENABLE_NS_ASSERTIONS = NO;
				ENABLE_STRICT_OBJC_MSGSEND = YES;
				ENABLE_USER_SCRIPT_SANDBOXING = NO;
				GCC_C_LANGUAGE_STANDARD = gnu11;
				GCC_NO_COMMON_BLOCKS = YES;
				GCC_WARN_64_TO_32_BIT_CONVERSION = YES;
				GCC_WARN_ABOUT_RETURN_TYPE = YES_ERROR;
				GCC_WARN_UNDECLARED_SELECTOR = YES;
				GCC_WARN_UNINITIALIZED_AUTOS = YES_AGGRESSIVE;
				GCC_WARN_UNUSED_FUNCTION = YES;
				GCC_WARN_UNUSED_VARIABLE = YES;
				IPHONEOS_DEPLOYMENT_TARGET = 16.0;
				MTL_ENABLE_DEBUG_INFO = NO;
				MTL_FAST_MATH = YES;
				SDKROOT = iphoneos;
				SWIFT_COMPILATION_MODE = wholemodule;
				SWIFT_OPTIMIZATION_LEVEL = "-O";
				SWIFT_VERSION = 6.0;
				VALIDATE_PRODUCT = YES;
			};
			name = Release;
		};
		E47ABE502652FE0C00FD2FE3 /* Debug */ = {
			isa = XCBuildConfiguration;
			buildSettings = {
				ASSETCATALOG_COMPILER_APPICON_NAME = AppIcon;
				ASSETCATALOG_COMPILER_GLOBAL_ACCENT_COLOR_NAME = AccentColor;
				CODE_SIGN_ENTITLEMENTS = ExamplesApp/Examples.entitlements;
				CODE_SIGN_STYLE = Automatic;
				CURRENT_PROJECT_VERSION = 1;
				DEVELOPMENT_ASSET_PATHS = "\"ExamplesApp/Preview Content\"";
				DEVELOPMENT_TEAM = "";
				"ENABLE_HARDENED_RUNTIME[sdk=macosx*]" = YES;
				ENABLE_PREVIEWS = YES;
				ENABLE_USER_SCRIPT_SANDBOXING = NO;
				INFOPLIST_FILE = ExamplesApp/Info.plist;
				IPHONEOS_DEPLOYMENT_TARGET = 17.0;
				LD_RUNPATH_SEARCH_PATHS = (
					"$(inherited)",
					"@executable_path/Frameworks",
				);
				MARKETING_VERSION = 200.7.0;
				PRODUCT_BUNDLE_IDENTIFIER = "com.esri.arcgis-swift-sdk-toolkit-examples";
				PRODUCT_NAME = "$(TARGET_NAME)";
				SUPPORTED_PLATFORMS = "iphoneos iphonesimulator xros xrsimulator";
				SUPPORTS_MACCATALYST = YES;
				SUPPORTS_MAC_DESIGNED_FOR_IPHONE_IPAD = NO;
				SUPPORTS_XR_DESIGNED_FOR_IPHONE_IPAD = NO;
				SWIFT_STRICT_CONCURRENCY = complete;
				SWIFT_VERSION = 6.0;
				TARGETED_DEVICE_FAMILY = "1,2,6,7";
				XROS_DEPLOYMENT_TARGET = 2.0;
			};
			name = Debug;
		};
		E47ABE512652FE0C00FD2FE3 /* Release */ = {
			isa = XCBuildConfiguration;
			buildSettings = {
				ASSETCATALOG_COMPILER_APPICON_NAME = AppIcon;
				ASSETCATALOG_COMPILER_GLOBAL_ACCENT_COLOR_NAME = AccentColor;
				CODE_SIGN_ENTITLEMENTS = ExamplesApp/Examples.entitlements;
				CODE_SIGN_STYLE = Automatic;
				CURRENT_PROJECT_VERSION = 1;
				DEVELOPMENT_ASSET_PATHS = "\"ExamplesApp/Preview Content\"";
				DEVELOPMENT_TEAM = "";
				"ENABLE_HARDENED_RUNTIME[sdk=macosx*]" = YES;
				ENABLE_PREVIEWS = YES;
				ENABLE_USER_SCRIPT_SANDBOXING = NO;
				INFOPLIST_FILE = ExamplesApp/Info.plist;
				IPHONEOS_DEPLOYMENT_TARGET = 17.0;
				LD_RUNPATH_SEARCH_PATHS = (
					"$(inherited)",
					"@executable_path/Frameworks",
				);
				MARKETING_VERSION = 200.7.0;
				PRODUCT_BUNDLE_IDENTIFIER = "com.esri.arcgis-swift-sdk-toolkit-examples";
				PRODUCT_NAME = "$(TARGET_NAME)";
				SUPPORTED_PLATFORMS = "iphoneos iphonesimulator xros xrsimulator";
				SUPPORTS_MACCATALYST = YES;
				SUPPORTS_MAC_DESIGNED_FOR_IPHONE_IPAD = NO;
				SUPPORTS_XR_DESIGNED_FOR_IPHONE_IPAD = NO;
				SWIFT_STRICT_CONCURRENCY = complete;
				SWIFT_VERSION = 6.0;
				TARGETED_DEVICE_FAMILY = "1,2,6,7";
				XROS_DEPLOYMENT_TARGET = 2.0;
			};
			name = Release;
		};
/* End XCBuildConfiguration section */

/* Begin XCConfigurationList section */
		E47ABE3B2652FE0900FD2FE3 /* Build configuration list for PBXProject "Examples" */ = {
			isa = XCConfigurationList;
			buildConfigurations = (
				E47ABE4D2652FE0C00FD2FE3 /* Debug */,
				E47ABE4E2652FE0C00FD2FE3 /* Release */,
			);
			defaultConfigurationIsVisible = 0;
			defaultConfigurationName = Release;
		};
		E47ABE4F2652FE0C00FD2FE3 /* Build configuration list for PBXNativeTarget "Toolkit Examples" */ = {
			isa = XCConfigurationList;
			buildConfigurations = (
				E47ABE502652FE0C00FD2FE3 /* Debug */,
				E47ABE512652FE0C00FD2FE3 /* Release */,
			);
			defaultConfigurationIsVisible = 0;
			defaultConfigurationName = Release;
		};
/* End XCConfigurationList section */

/* Begin XCSwiftPackageProductDependency section */
		E4E57DC5265D8EB00077A093 /* ArcGISToolkit */ = {
			isa = XCSwiftPackageProductDependency;
			productName = ArcGISToolkit;
		};
/* End XCSwiftPackageProductDependency section */
	};
	rootObject = E47ABE382652FE0900FD2FE3 /* Project object */;
}<|MERGE_RESOLUTION|>--- conflicted
+++ resolved
@@ -75,11 +75,8 @@
 		75C37C9127BEDBD800FC9DCE /* BookmarksExampleView.swift */ = {isa = PBXFileReference; lastKnownFileType = sourcecode.swift; path = BookmarksExampleView.swift; sourceTree = "<group>"; };
 		75D41B2A27C6F21400624D7C /* ScalebarExampleView.swift */ = {isa = PBXFileReference; lastKnownFileType = sourcecode.swift; path = ScalebarExampleView.swift; sourceTree = "<group>"; };
 		882899FC2AB5099300A0BDC1 /* FlyoverExampleView.swift */ = {isa = PBXFileReference; lastKnownFileType = sourcecode.swift; path = FlyoverExampleView.swift; sourceTree = "<group>"; };
-<<<<<<< HEAD
 		88519D3E2C8A7967007D7015 /* LocationButtonExampleView.swift */ = {isa = PBXFileReference; lastKnownFileType = sourcecode.swift; path = LocationButtonExampleView.swift; sourceTree = "<group>"; };
-=======
 		8A9419612E035F1D003C7D10 /* AppSecrets.swift.masque */ = {isa = PBXFileReference; lastKnownFileType = text; name = AppSecrets.swift.masque; path = ../AppSecrets.swift.masque; sourceTree = "<group>"; };
->>>>>>> f21420e2
 		8AC666142DA865DD00F33C36 /* Examples+ListItem.swift */ = {isa = PBXFileReference; lastKnownFileType = sourcecode.swift; path = "Examples+ListItem.swift"; sourceTree = "<group>"; };
 		E42BFBE82672BF9500159107 /* SearchExampleView.swift */ = {isa = PBXFileReference; lastKnownFileType = sourcecode.swift; path = SearchExampleView.swift; sourceTree = "<group>"; };
 		E4624A24278CE815000D2A38 /* FloorFilterExampleView.swift */ = {isa = PBXFileReference; lastKnownFileType = sourcecode.swift; path = FloorFilterExampleView.swift; sourceTree = "<group>"; };
