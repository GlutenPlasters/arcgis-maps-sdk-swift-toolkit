--- conflicted
+++ resolved
@@ -38,14 +38,10 @@
     private let maxWidth: Double = 175.0
     
     var body: some View {
-<<<<<<< HEAD
         MapView(map: map)
-=======
-        MapView(map: dataModel.map)
             .onAttributionBarHeightChanged { newHeight in
                 withAnimation { attributionBarHeight = newHeight }
             }
->>>>>>> e8db728d
             .onSpatialReferenceChanged { spatialReference = $0 }
             .onUnitsPerPointChanged { unitsPerPoint = $0 }
             .onViewpointChanged(kind: .centerAndScale) { viewpoint = $0 }
