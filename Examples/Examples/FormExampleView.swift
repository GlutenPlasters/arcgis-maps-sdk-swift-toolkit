--- conflicted
+++ resolved
@@ -43,30 +43,9 @@
                     }
                 }
                 .ignoresSafeArea(.keyboard)
-                
-                // Present a FormView in a native SwiftUI sheet
+            
+            // Present a FormView in a native SwiftUI sheet
                 .sheet(isPresented: $isPresented) {
-<<<<<<< HEAD
-                    Group {
-                        if #available(iOS 16.4, *) {
-                            FormView()
-                                .padding()
-                                .presentationBackground(.thinMaterial)
-                                .presentationBackgroundInteraction(.enabled(upThrough: .medium))
-                                .presentationDetents([.medium])
-                        } else {
-                            FormView()
-                                .padding()
-                        }
-                        #if targetEnvironment(macCatalyst)
-                        Button("Dismiss") {
-                            isPresented = false
-                        }
-                        .padding()
-                        #endif
-                    }
-                    .environmentObject(formViewModel)
-=======
                     if useControlsInForm {
                         HStack {
                             Button("Cancel", role: .cancel) {
@@ -87,39 +66,37 @@
                         }
                     }
                     
-                    if #available(iOS 16.4, *) {
-                        FormView()
-                            .padding()
-                            .presentationBackground(.thinMaterial)
-                            .presentationBackgroundInteraction(.enabled(upThrough: .medium))
-                            .presentationDetents([.medium])
-                    } else {
-                        FormView()
-                            .padding()
+                    Group {
+                        if #available(iOS 16.4, *) {
+                            FormView()
+                                .padding()
+                                .presentationBackground(.thinMaterial)
+                                .presentationBackgroundInteraction(.enabled(upThrough: .medium))
+                                .presentationDetents([.medium])
+                        } else {
+                            FormView()
+                                .padding()
+                        }
                     }
->>>>>>> 7117c42d
+                    .environmentObject(formViewModel)
                 }
-                
-                // Or present a FormView in a Floating Panel (provided via the Toolkit)
-//                .floatingPanel(
-//                    selectedDetent: .constant(.half),
-//                    horizontalAlignment: .leading,
-//                    isPresented: $isPresented
-//                ) {
-//                    Group {
-//                        if isPresented {
-//                            FormView()
-//                                .padding()
-//                                .environmentObject(formViewModel)
-//                        }
-//                    }
-//                }
-                
-<<<<<<< HEAD
-=======
-                .environmentObject(formViewModel)
+            
+            // Or present a FormView in a Floating Panel (provided via the Toolkit)
+            //                .floatingPanel(
+            //                    selectedDetent: .constant(.half),
+            //                    horizontalAlignment: .leading,
+            //                    isPresented: $isPresented
+            //                ) {
+            //                    Group {
+            //                        if isPresented {
+            //                            FormView()
+            //                                .padding()
+            //                                .environmentObject(formViewModel)
+            //                        }
+            //                    }
+            //                }
+            
                 .navigationBarBackButtonHidden(isPresented)
->>>>>>> 7117c42d
                 .toolbar {
                     // Once iOS 16.0 is the minimum supported, the two conditionals to show the
                     // buttons can be merged and hoisted up as the root content of the toolbar.
