// Copyright 2023 Esri
//
// Licensed under the Apache License, Version 2.0 (the "License");
// you may not use this file except in compliance with the License.
// You may obtain a copy of the License at
//
//   https://www.apache.org/licenses/LICENSE-2.0
//
// Unless required by applicable law or agreed to in writing, software
// distributed under the License is distributed on an "AS IS" BASIS,
// WITHOUT WARRANTIES OR CONDITIONS OF ANY KIND, either express or implied.
// See the License for the specific language governing permissions and
// limitations under the License.

import ArcGIS
import ArcGISToolkit
import SwiftUI

struct FeatureFormExampleView: View {
    /// The height of the map view's attribution bar.
    @State private var attributionBarHeight: CGFloat = 0
    
    /// The height to present the form at.
    @State private var detent: FloatingPanelDetent = .full
    
    /// The presented feature form.
    @State private var featureForm: FeatureForm?
    
    /// The point on the screen the user tapped on to identify a feature.
    @State private var identifyScreenPoint: CGPoint?
    
#warning("TO BE UNDONE. For UN testing only.")
    /// The `Map` displayed in the `MapView`.
    @State private var map = makeMap()
//    @State private var map = Map(url: .sampleData)!
    
    /// The form view model provides a channel of communication between the form view and its host.
    @StateObject private var model = Model()
    
    var body: some View {
        MapViewReader { mapViewProxy in
            MapView(map: map)
                .onAttributionBarHeightChanged {
                    attributionBarHeight = $0
                }
                .onSingleTapGesture { screenPoint, _ in
                    identifyScreenPoint = screenPoint
                }
                .task(id: identifyScreenPoint) {
                    if let feature = await identifyFeature(with: mapViewProxy) {
                        featureForm = FeatureForm(feature: feature)
                    }
                }
                .task {
#warning("TO BE REMOVED. Public credential is for UN testing only.")
                    do {
                        let publicSample = try await ArcGISCredential.publicSample
                        ArcGISEnvironment.authenticationManager.arcGISCredentialStore.add(publicSample)
                    } catch {
                        print("Error resolving credential: \(error.localizedDescription)")
                    }
                }
                .ignoresSafeArea(.keyboard)
                .floatingPanel(
                    attributionBarHeight: attributionBarHeight,
                    selectedDetent: $detent,
                    horizontalAlignment: .leading,
<<<<<<< HEAD
                    isPresented: isPresented
=======
                    isPresented: model.formIsPresented
                ) {
                    if let featureForm = model.featureForm {
                        FeatureFormView(featureForm: featureForm)
                            .validationErrors(validationErrorVisibility)
                            .padding(.horizontal)
                            .padding(.top, 16)
                    }
                }
                .onChange(of: model.formIsPresented.wrappedValue) {
                    if !model.formIsPresented.wrappedValue {
                        validationErrorVisibility = .automatic
                    }
                }
                .alert("Discard edits", isPresented: model.cancelConfirmationIsPresented) {
                    Button("Discard edits", role: .destructive) {
                        model.discardEdits()
                    }
                    if case let .cancellationPending(featureForm) = model.state {
                        Button("Continue editing", role: .cancel) {
                            model.state = .editing(featureForm)
                        }
                    }
                } message: {
                    Text("Updates to this feature will be lost.")
                }
                .alert(
                    "The form wasn't submitted",
                    isPresented: model.alertIsPresented
>>>>>>> da09ae07
                ) {
                    FeatureFormView(featureForm: $featureForm)
                        .closeButton(.visible) // Defaults to .automatic
                        .onFormEditingEvent { action in
                            print(action)
                        }
                        .onChange(featureForm?.feature) { _ in
                            print(featureForm?.feature.globalID)
                        }
                    //                            .padding(.horizontal)
                    //                            .padding(.top, 16)
                    //                    }
                }
//                .alert(
//                    "The form wasn't submitted",
//                    isPresented: model.alertIsPresented
//                ) {
//                    // No actions.
//                } message: {
//                    if case let .generalError(_, errorMessage) = model.state {
//                        errorMessage
//                    }
//                }
//                .overlay {
//                    switch model.state {
//                    case .validating, .finishingEdits, .applyingEdits:
//                        HStack(spacing: 5) {
//                            ProgressView()
//                                .progressViewStyle(.circular)
//                            Text(model.state.label)
//                        }
//                        .padding()
//                        .background(.thinMaterial)
//                        .clipShape(.rect(cornerRadius: 10))
//                    default:
//                        EmptyView()
//                    }
//                }
//                .toolbar {
//                    if model.formIsPresented.wrappedValue {
//                        ToolbarItem(placement: .navigationBarTrailing) {
//                            Button("Submit") {
//                                Task {
//                                    await model.submitEdits()
//                                }
//                            }
//                            .disabled(model.formControlsAreDisabled)
//                        }
//                    }
//                }
        }
    }
    
#warning("TO BE REMOVED. FOR UNA DEVELOPMENT ONLY.")
    /// Makes a map from a portal item.
    static func makeMap() -> Map {
        let portalItem = PortalItem(
            portal: .arcGISOnline(connection: .anonymous),
            id: Item.ID(rawValue: "471eb0bf37074b1fbb972b1da70fb310")!
        )
        return Map(item: portalItem)
    }
}

extension FeatureFormExampleView {
    /// Identifies features, if any, at the current screen point.
    /// - Parameter proxy: The proxy to use for identification.
    /// - Returns: The first identified feature in a layer.
    func identifyFeature(with proxy: MapViewProxy) async -> ArcGISFeature? {
        guard let identifyScreenPoint else { return nil }
        let identifyLayerResults = try? await proxy.identifyLayers(
            screenPoint: identifyScreenPoint,
            tolerance: 10
        )
        return identifyLayerResults?.compactMap { result in
            result.geoElements.compactMap { element in
                element as? ArcGISFeature
            }.first
        }.first
    }
    
    /// A Boolean value indicating whether the form is presented.
    private var isPresented: Binding<Bool> {
        .init {
            featureForm != nil
        } set: { newValue in
            if !newValue {
                featureForm = nil
            }
        }
    }
}

extension ArcGISFeature {
    var globalID: UUID? {
        if let id = attributes["globalid"] as? UUID {
            return id
        } else if let id = attributes["GLOBALID"] as? UUID {
            return id
        } else {
            return nil
        }
    }
}

extension ArcGISFeature: @retroactive Equatable {
    public static func == (lhs: ArcGIS.ArcGISFeature, rhs: ArcGIS.ArcGISFeature) -> Bool {
        lhs.globalID == rhs.globalID
    }
}

private extension URL {
    static var sampleData: Self {
        .init(string: "https://www.arcgis.com/apps/mapviewer/index.html?webmap=f72207ac170a40d8992b7a3507b44fad")!
    }
}

#warning("TO BE REMOVED. FOR UNA DEVELOPMENT ONLY.")
private extension ArcGISCredential {
    static var publicSample: ArcGISCredential {
        get async throws {
            try await TokenCredential.credential(
                for: URL(string: "https://sampleserver7.arcgisonline.com/portal/sharing/rest")!,
                username: "viewer01",
                password: "I68VGU^nMurF"
            )
        }
    }
}

/// The model class for the form example view
@MainActor
private class Model: ObservableObject {
    /// Feature form workflow states.
    enum State {
        /// Edits are being applied to the remote service.
        case applyingEdits(FeatureForm)
        /// The user has triggered potential cancellation.
        case cancellationPending(FeatureForm)
        /// A feature form is in use.
        case editing(FeatureForm)
        /// Edits are being committed to the local geodatabase.
        case finishingEdits(FeatureForm)
        /// There was an error in a workflow step.
        case generalError(FeatureForm, Text)
        /// No feature is being edited.
        case idle
        /// The form is being checked for validation errors.
        case validating(FeatureForm)
        
        /// User-friendly text that describes this state.
        var label: String {
            switch self {
            case .applyingEdits:
                "Applying Edits"
            case .cancellationPending:
                "Cancellation Pending"
            case .editing:
                "Editing"
            case .finishingEdits:
                "Finishing Edits"
            case .generalError:
                "Error"
            case .idle:
                ""
            case .validating:
                "Validating"
            }
        }
    }
    
    /// The current feature form workflow state.
    @Published var state: State = .idle {
        willSet {
            switch newValue {
            case let .editing(featureForm):
                featureForm.featureLayer?.selectFeature(featureForm.feature)
            case .idle:
                guard let featureForm else { return }
                featureForm.featureLayer?.unselectFeature(featureForm.feature)
            default:
                break
            }
        }
    }
    
    // MARK: Properties
    
    /// A Boolean value indicating whether general form workflow errors are presented.
    var alertIsPresented: Binding<Bool> {
        Binding {
            guard case .generalError = self.state else { return false }
            return true
        } set: { newIsErrorShowing in
            if !newIsErrorShowing {
                guard case let .generalError(featureForm, _) = self.state else { return }
                self.state = .editing(featureForm)
            }
        }
    }
    
    /// A Boolean value indicating whether the alert confirming the user's intent to cancel is presented.
    var cancelConfirmationIsPresented: Binding<Bool> {
        Binding {
            guard case .cancellationPending = self.state else { return false }
            return true
        } set: { _ in
        }
    }
    
    /// The current feature form, derived from ``Model/state-swift.property``.
    var featureForm: FeatureForm? {
        switch state {
        case .idle:
            return nil
        case
            let .editing(form), let .validating(form),
            let .finishingEdits(form), let .applyingEdits(form),
            let .cancellationPending(form), let .generalError(form, _):
            return form
        }
    }
    
    /// A Boolean value indicating whether external form controls like "Cancel" and "Submit" should be disabled.
    var formControlsAreDisabled: Bool {
        guard case .editing = state else { return true }
        return false
    }
    
    /// A Boolean value indicating whether or not the form is displayed.
    var formIsPresented: Binding<Bool> {
        Binding {
            guard case .idle = self.state else { return true }
            return false
        } set: { _ in
        }
    }
    
    // MARK: Methods
    
    /// Reverts any local edits that haven't yet been saved to service geodatabase.
    func discardEdits() {
        guard case let .cancellationPending(featureForm) = state else {
            return
        }
        featureForm.discardEdits()
        state = .idle
    }
    
    /// Submit the changes made to the form.
    func submitEdits() async {
        guard case let .editing(featureForm) = state else { return }
        validateChanges(featureForm)
        
        guard case let .validating(featureForm) = state else { return }
        await finishEditing(featureForm)
        
        guard case let .finishingEdits(featureForm) = state else { return }
        await applyEdits(featureForm)
    }
    
    // MARK: Private methods
    
    /// Applies edits to the remote service.
    private func applyEdits(_ featureForm: FeatureForm) async {
        state = .applyingEdits(featureForm)
        guard let table = featureForm.feature.table as? ServiceFeatureTable else {
            state = .generalError(featureForm, Text("Error resolving feature table."))
            return
        }
        guard let database = table.serviceGeodatabase else {
            state = .generalError(featureForm, Text("No geodatabase found."))
            return
        }
        guard database.hasLocalEdits else {
            state = .generalError(featureForm, Text("No database edits found."))
            return
        }
        let resultErrors: [Error]
        do {
            if let serviceInfo = database.serviceInfo, serviceInfo.canUseServiceGeodatabaseApplyEdits {
                let featureTableEditResults = try await database.applyEdits()
                resultErrors = featureTableEditResults.flatMap(\.editResults.errors)
            } else {
                let featureEditResults = try await table.applyEdits()
                resultErrors = featureEditResults.errors
            }
        } catch {
            state = .generalError(featureForm, Text("The changes could not be applied to the database or table.\n\n\(error.localizedDescription)"))
            return
        }
        if resultErrors.isEmpty {
            state = .idle
        } else {
            state = .generalError(featureForm, Text("Apply edits failed with ^[\(resultErrors.count) error](inflect: true)."))
        }
    }
    
    /// Commits feature edits to the local geodatabase.
    private func finishEditing(_ featureForm: FeatureForm) async {
        state = .finishingEdits(featureForm)
        do {
            try await featureForm.finishEditing()
        } catch {
            state = .generalError(featureForm, Text("Finish editing failed.\n\n\(error.localizedDescription)"))
        }
    }
    
    /// Checks the feature form for the presence of any validation errors.
    private func validateChanges(_ featureForm: FeatureForm) {
        state = .validating(featureForm)
        if !featureForm.validationErrors.isEmpty {
            state = .generalError(featureForm, Text("The form has ^[\(featureForm.validationErrors.count) validation error](inflect: true)."))
        }
    }
}

private extension FeatureForm {
    /// The layer to which the feature belongs.
    var featureLayer: FeatureLayer? {
        feature.table?.layer as? FeatureLayer
    }
}

private extension Array where Element == FeatureEditResult {
    ///  Any errors from the edit results and their inner attachment results.
    var errors: [Error] {
        compactMap(\.error) + flatMap { $0.attachmentResults.compactMap(\.error) }
    }
}<|MERGE_RESOLUTION|>--- conflicted
+++ resolved
@@ -23,16 +23,14 @@
     /// The height to present the form at.
     @State private var detent: FloatingPanelDetent = .full
     
-    /// The presented feature form.
-    @State private var featureForm: FeatureForm?
-    
     /// The point on the screen the user tapped on to identify a feature.
     @State private var identifyScreenPoint: CGPoint?
     
-#warning("TO BE UNDONE. For UN testing only.")
     /// The `Map` displayed in the `MapView`.
-    @State private var map = makeMap()
-//    @State private var map = Map(url: .sampleData)!
+    @State private var map = Map(url: .sampleData)!
+    
+    /// The validation error visibility configuration of the form.
+    @State private var validationErrorVisibility = FeatureFormView.ValidationErrorVisibility.automatic
     
     /// The form view model provides a channel of communication between the form view and its host.
     @StateObject private var model = Model()
@@ -44,20 +42,18 @@
                     attributionBarHeight = $0
                 }
                 .onSingleTapGesture { screenPoint, _ in
-                    identifyScreenPoint = screenPoint
+                    switch model.state {
+                    case .idle:
+                        identifyScreenPoint = screenPoint
+                    case let .editing(featureForm):
+                        model.state = .cancellationPending(featureForm)
+                    default:
+                        return
+                    }
                 }
                 .task(id: identifyScreenPoint) {
                     if let feature = await identifyFeature(with: mapViewProxy) {
-                        featureForm = FeatureForm(feature: feature)
-                    }
-                }
-                .task {
-#warning("TO BE REMOVED. Public credential is for UN testing only.")
-                    do {
-                        let publicSample = try await ArcGISCredential.publicSample
-                        ArcGISEnvironment.authenticationManager.arcGISCredentialStore.add(publicSample)
-                    } catch {
-                        print("Error resolving credential: \(error.localizedDescription)")
+                        model.state = .editing(FeatureForm(feature: feature))
                     }
                 }
                 .ignoresSafeArea(.keyboard)
@@ -65,9 +61,6 @@
                     attributionBarHeight: attributionBarHeight,
                     selectedDetent: $detent,
                     horizontalAlignment: .leading,
-<<<<<<< HEAD
-                    isPresented: isPresented
-=======
                     isPresented: model.formIsPresented
                 ) {
                     if let featureForm = model.featureForm {
@@ -97,68 +90,50 @@
                 .alert(
                     "The form wasn't submitted",
                     isPresented: model.alertIsPresented
->>>>>>> da09ae07
                 ) {
-                    FeatureFormView(featureForm: $featureForm)
-                        .closeButton(.visible) // Defaults to .automatic
-                        .onFormEditingEvent { action in
-                            print(action)
+                    // No actions.
+                } message: {
+                    if case let .generalError(_, errorMessage) = model.state {
+                        errorMessage
+                    }
+                }
+                .navigationBarBackButtonHidden(model.formIsPresented.wrappedValue)
+                .overlay {
+                    switch model.state {
+                    case .validating, .finishingEdits, .applyingEdits:
+                        HStack(spacing: 5) {
+                            ProgressView()
+                                .progressViewStyle(.circular)
+                            Text(model.state.label)
                         }
-                        .onChange(featureForm?.feature) { _ in
-                            print(featureForm?.feature.globalID)
+                        .padding()
+                        .background(.thinMaterial)
+                        .clipShape(.rect(cornerRadius: 10))
+                    default:
+                        EmptyView()
+                    }
+                }
+                .toolbar {
+                    if model.formIsPresented.wrappedValue {
+                        ToolbarItem(placement: .navigationBarLeading) {
+                            Button("Cancel", role: .cancel) {
+                                guard case let .editing(featureForm) = model.state else { return }
+                                model.state = .cancellationPending(featureForm)
+                            }
+                            .disabled(model.formControlsAreDisabled)
                         }
-                    //                            .padding(.horizontal)
-                    //                            .padding(.top, 16)
-                    //                    }
-                }
-//                .alert(
-//                    "The form wasn't submitted",
-//                    isPresented: model.alertIsPresented
-//                ) {
-//                    // No actions.
-//                } message: {
-//                    if case let .generalError(_, errorMessage) = model.state {
-//                        errorMessage
-//                    }
-//                }
-//                .overlay {
-//                    switch model.state {
-//                    case .validating, .finishingEdits, .applyingEdits:
-//                        HStack(spacing: 5) {
-//                            ProgressView()
-//                                .progressViewStyle(.circular)
-//                            Text(model.state.label)
-//                        }
-//                        .padding()
-//                        .background(.thinMaterial)
-//                        .clipShape(.rect(cornerRadius: 10))
-//                    default:
-//                        EmptyView()
-//                    }
-//                }
-//                .toolbar {
-//                    if model.formIsPresented.wrappedValue {
-//                        ToolbarItem(placement: .navigationBarTrailing) {
-//                            Button("Submit") {
-//                                Task {
-//                                    await model.submitEdits()
-//                                }
-//                            }
-//                            .disabled(model.formControlsAreDisabled)
-//                        }
-//                    }
-//                }
-        }
-    }
-    
-#warning("TO BE REMOVED. FOR UNA DEVELOPMENT ONLY.")
-    /// Makes a map from a portal item.
-    static func makeMap() -> Map {
-        let portalItem = PortalItem(
-            portal: .arcGISOnline(connection: .anonymous),
-            id: Item.ID(rawValue: "471eb0bf37074b1fbb972b1da70fb310")!
-        )
-        return Map(item: portalItem)
+                        ToolbarItem(placement: .navigationBarTrailing) {
+                            Button("Submit") {
+                                validationErrorVisibility = .visible
+                                Task {
+                                    await model.submitEdits()
+                                }
+                            }
+                            .disabled(model.formControlsAreDisabled)
+                        }
+                    }
+                }
+        }
     }
 }
 
@@ -178,53 +153,11 @@
             }.first
         }.first
     }
-    
-    /// A Boolean value indicating whether the form is presented.
-    private var isPresented: Binding<Bool> {
-        .init {
-            featureForm != nil
-        } set: { newValue in
-            if !newValue {
-                featureForm = nil
-            }
-        }
-    }
-}
-
-extension ArcGISFeature {
-    var globalID: UUID? {
-        if let id = attributes["globalid"] as? UUID {
-            return id
-        } else if let id = attributes["GLOBALID"] as? UUID {
-            return id
-        } else {
-            return nil
-        }
-    }
-}
-
-extension ArcGISFeature: @retroactive Equatable {
-    public static func == (lhs: ArcGIS.ArcGISFeature, rhs: ArcGIS.ArcGISFeature) -> Bool {
-        lhs.globalID == rhs.globalID
-    }
 }
 
 private extension URL {
     static var sampleData: Self {
         .init(string: "https://www.arcgis.com/apps/mapviewer/index.html?webmap=f72207ac170a40d8992b7a3507b44fad")!
-    }
-}
-
-#warning("TO BE REMOVED. FOR UNA DEVELOPMENT ONLY.")
-private extension ArcGISCredential {
-    static var publicSample: ArcGISCredential {
-        get async throws {
-            try await TokenCredential.credential(
-                for: URL(string: "https://sampleserver7.arcgisonline.com/portal/sharing/rest")!,
-                username: "viewer01",
-                password: "I68VGU^nMurF"
-            )
-        }
     }
 }
 
