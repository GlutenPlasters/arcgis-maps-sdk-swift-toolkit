// Copyright 2022 Esri.

// Licensed under the Apache License, Version 2.0 (the "License");
// you may not use this file except in compliance with the License.
// You may obtain a copy of the License at
// http://www.apache.org/licenses/LICENSE-2.0

// Unless required by applicable law or agreed to in writing, software
// distributed under the License is distributed on an "AS IS" BASIS,
// WITHOUT WARRANTIES OR CONDITIONS OF ANY KIND, either express or implied.
// See the License for the specific language governing permissions and
// limitations under the License.

import ArcGIS
import ArcGISToolkit
import SwiftUI

/// A demonstration of the utility network trace tool which runs traces on a web map published with a utility
/// network and trace configurations.
struct UtilityNetworkTraceExampleView: View {
    /// The map containing the utility networks.
    @StateObject private var map = makeMap()
    
    /// Provides the ability to inspect map components.
    @State var mapViewProxy: MapViewProxy?
    
    /// Provides the ability to detect tap locations in the context of the map view.
    @State var mapPoint: Point?
    
    /// Provides the ability to detect tap locations in the context of the screen.
    @State var viewPoint: CGPoint?
    
    /// A container for graphical trace results.
    @State var resultGraphicsOverlay = GraphicsOverlay()
    
    /// Optional pre-defined starting points for the utility network trace.
    @State var startingPoints: [UtilityNetworkTraceStartingPoint] = []
    
    /// The map viewpoint used by the `UtilityNetworkTrace` to pan/zoom the map to selected features.
    @State var viewpoint: Viewpoint?
    
    var body: some View {
        MapViewReader { mapViewProxy in
            MapView(
                map: map,
                viewpoint: viewpoint,
                graphicsOverlays: [resultGraphicsOverlay]
            )
            .onSingleTapGesture { viewPoint, mapPoint in
                self.viewPoint = viewPoint
                self.mapPoint = mapPoint
                self.mapViewProxy = mapViewProxy
            }
<<<<<<< HEAD
            .floatingPanel(isPresented: .constant(true)) {
                UtilityNetworkTrace(
                    graphicsOverlay: $resultGraphicsOverlay,
                    map: map,
                    mapPoint: $mapPoint,
                    viewPoint: $viewPoint,
                    mapViewProxy: $mapViewProxy,
                    viewpoint: $viewpoint
                )
                .task {
                    await ArcGISRuntimeEnvironment.credentialStore.add(try! await .publicSample)
=======
            .onViewpointChanged(kind: .centerAndScale) {
                viewpoint = $0
            }
            .overlay(alignment: .topTrailing) {
                FloatingPanel {
                    UtilityNetworkTrace(
                        graphicsOverlay: $resultGraphicsOverlay,
                        map: map,
                        mapPoint: $mapPoint,
                        viewPoint: $viewPoint,
                        mapViewProxy: $mapViewProxy,
                        viewpoint: $viewpoint,
                        startingPoints: $startingPoints
                    )
                    .task {
                        await ArcGISRuntimeEnvironment.credentialStore.add(try! await .publicSample)
                    }
>>>>>>> 7cc85c9b
                }
            }
            .overlay(alignment: .topLeading) {
                Button {
                    Task {
                        await setPredefinedStartingPoints()
                    }
                } label: {
                    Text("Set predefined starting points")
                }
                .buttonStyle(.borderedProminent)
                .padding()
            }
        }
    }
    
    /// Makes a map from a portal item.
    static func makeMap() -> Map {
        let portalItem = PortalItem(
            portal: .arcGISOnline(isLoginRequired: false),
            id: Item.ID(rawValue: "471eb0bf37074b1fbb972b1da70fb310")!
        )
        return Map(item: portalItem)
    }
}

private extension ArcGISCredential {
    static var publicSample: ArcGISCredential {
        get async throws {
            try await .token(
                url: URL(string: "https://sampleserver7.arcgisonline.com/portal/sharing/rest")!,
                username: "viewer01",
                password: "I68VGU^nMurF"
            )
        }
    }
}

extension UtilityNetworkTraceExampleView {
    /// Queries the map for a feature with a certain ID and sets the list of starting points.
    func setPredefinedStartingPoints() async {
        let targetID = UUID(uuidString: "2A6D25D5-8B9E-400A-BC07-4A11BD8B6C82")
        guard let groupLayer = map.operationalLayers.first as? GroupLayer else { return }
        let parameters = QueryParameters()
        parameters.addObjectID(1740)
        for layer in groupLayer.layers {
            guard let layer = layer as? FeatureLayer,
                  let table = layer.featureTable else { continue }
            let query = try? await table.queryFeatures(parameters: parameters)
            query?.features().forEach { element in
                if let feature = element as? ArcGISFeature,
                   let id = feature.attributes["globalid"] as? UUID,
                   id == targetID {
                    startingPoints = [
                        UtilityNetworkTraceStartingPoint(geoElement: element)
                    ]
                }
            }
        }
    }
}<|MERGE_RESOLUTION|>--- conflicted
+++ resolved
@@ -51,7 +51,9 @@
                 self.mapPoint = mapPoint
                 self.mapViewProxy = mapViewProxy
             }
-<<<<<<< HEAD
+            .onViewpointChanged(kind: .centerAndScale) {
+                viewpoint = $0
+            }
             .floatingPanel(isPresented: .constant(true)) {
                 UtilityNetworkTrace(
                     graphicsOverlay: $resultGraphicsOverlay,
@@ -63,25 +65,6 @@
                 )
                 .task {
                     await ArcGISRuntimeEnvironment.credentialStore.add(try! await .publicSample)
-=======
-            .onViewpointChanged(kind: .centerAndScale) {
-                viewpoint = $0
-            }
-            .overlay(alignment: .topTrailing) {
-                FloatingPanel {
-                    UtilityNetworkTrace(
-                        graphicsOverlay: $resultGraphicsOverlay,
-                        map: map,
-                        mapPoint: $mapPoint,
-                        viewPoint: $viewPoint,
-                        mapViewProxy: $mapViewProxy,
-                        viewpoint: $viewpoint,
-                        startingPoints: $startingPoints
-                    )
-                    .task {
-                        await ArcGISRuntimeEnvironment.credentialStore.add(try! await .publicSample)
-                    }
->>>>>>> 7cc85c9b
                 }
             }
             .overlay(alignment: .topLeading) {
