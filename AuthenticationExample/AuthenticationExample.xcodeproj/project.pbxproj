// !$*UTF8*$!
{
	archiveVersion = 1;
	classes = {
	};
	objectVersion = 55;
	objects = {

/* Begin PBXBuildFile section */
		21450B722A4F470B00A81AB8 /* WebMapsView.swift in Sources */ = {isa = PBXBuildFile; fileRef = 21450B712A4F470B00A81AB8 /* WebMapsView.swift */; };
		88AD13792834355000500B2E /* AuthenticationApp.swift in Sources */ = {isa = PBXBuildFile; fileRef = 88AD13782834355000500B2E /* AuthenticationApp.swift */; };
		88AD137B2834355000500B2E /* SigninView.swift in Sources */ = {isa = PBXBuildFile; fileRef = 88AD137A2834355000500B2E /* SigninView.swift */; };
		88AD137D2834355100500B2E /* Assets.xcassets in Resources */ = {isa = PBXBuildFile; fileRef = 88AD137C2834355100500B2E /* Assets.xcassets */; };
		88AD13802834355100500B2E /* Preview Assets.xcassets in Resources */ = {isa = PBXBuildFile; fileRef = 88AD137F2834355100500B2E /* Preview Assets.xcassets */; };
		88AD138A2834366100500B2E /* ArcGISToolkit in Frameworks */ = {isa = PBXBuildFile; productRef = 88AD13892834366100500B2E /* ArcGISToolkit */; };
		88AD138E283443F800500B2E /* MapItemView.swift in Sources */ = {isa = PBXBuildFile; fileRef = 88AD138D283443F800500B2E /* MapItemView.swift */; };
		88D24DF0288F062D007A539C /* ProfileView.swift in Sources */ = {isa = PBXBuildFile; fileRef = 88D24DEF288F062D007A539C /* ProfileView.swift */; };
		88D24DF2288F2FA1007A539C /* HomeView.swift in Sources */ = {isa = PBXBuildFile; fileRef = 88D24DF1288F2FA1007A539C /* HomeView.swift */; };
<<<<<<< HEAD
=======
		88D24DF4288F4BEB007A539C /* WebMapsView.swift in Sources */ = {isa = PBXBuildFile; fileRef = 88D24DF3288F4BEB007A539C /* WebMapsView.swift */; };
>>>>>>> 324e16d9
		88D24DF6288F5BAE007A539C /* UserView.swift in Sources */ = {isa = PBXBuildFile; fileRef = 88D24DF5288F5BAE007A539C /* UserView.swift */; };
		88D24DF8288F6002007A539C /* LoadableImageView.swift in Sources */ = {isa = PBXBuildFile; fileRef = 88D24DF7288F6002007A539C /* LoadableImageView.swift */; };
/* End PBXBuildFile section */

/* Begin PBXFileReference section */
		21450B712A4F470B00A81AB8 /* WebMapsView.swift */ = {isa = PBXFileReference; fileEncoding = 4; lastKnownFileType = sourcecode.swift; path = WebMapsView.swift; sourceTree = "<group>"; };
		21B31E8B29EF53BE00A40B10 /* AuthenticationExample.entitlements */ = {isa = PBXFileReference; lastKnownFileType = text.plist.entitlements; path = AuthenticationExample.entitlements; sourceTree = "<group>"; };
		88AD13752834355000500B2E /* AuthenticationExample.app */ = {isa = PBXFileReference; explicitFileType = wrapper.application; includeInIndex = 0; path = AuthenticationExample.app; sourceTree = BUILT_PRODUCTS_DIR; };
		88AD13782834355000500B2E /* AuthenticationApp.swift */ = {isa = PBXFileReference; lastKnownFileType = sourcecode.swift; path = AuthenticationApp.swift; sourceTree = "<group>"; };
		88AD137A2834355000500B2E /* SigninView.swift */ = {isa = PBXFileReference; lastKnownFileType = sourcecode.swift; path = SigninView.swift; sourceTree = "<group>"; };
		88AD137C2834355100500B2E /* Assets.xcassets */ = {isa = PBXFileReference; lastKnownFileType = folder.assetcatalog; path = Assets.xcassets; sourceTree = "<group>"; };
		88AD137F2834355100500B2E /* Preview Assets.xcassets */ = {isa = PBXFileReference; lastKnownFileType = folder.assetcatalog; path = "Preview Assets.xcassets"; sourceTree = "<group>"; };
		88AD13862834355C00500B2E /* arcgis-maps-sdk-swift-toolkit */ = {isa = PBXFileReference; lastKnownFileType = folder; name = "arcgis-maps-sdk-swift-toolkit"; path = ..; sourceTree = "<group>"; };
		88AD1387283435EA00500B2E /* Info.plist */ = {isa = PBXFileReference; lastKnownFileType = text.plist; path = Info.plist; sourceTree = "<group>"; };
		88AD138D283443F800500B2E /* MapItemView.swift */ = {isa = PBXFileReference; lastKnownFileType = sourcecode.swift; path = MapItemView.swift; sourceTree = "<group>"; };
		88D24DEF288F062D007A539C /* ProfileView.swift */ = {isa = PBXFileReference; lastKnownFileType = sourcecode.swift; path = ProfileView.swift; sourceTree = "<group>"; };
		88D24DF1288F2FA1007A539C /* HomeView.swift */ = {isa = PBXFileReference; lastKnownFileType = sourcecode.swift; path = HomeView.swift; sourceTree = "<group>"; };
<<<<<<< HEAD
=======
		88D24DF3288F4BEB007A539C /* WebMapsView.swift */ = {isa = PBXFileReference; lastKnownFileType = sourcecode.swift; path = WebMapsView.swift; sourceTree = "<group>"; };
>>>>>>> 324e16d9
		88D24DF5288F5BAE007A539C /* UserView.swift */ = {isa = PBXFileReference; lastKnownFileType = sourcecode.swift; path = UserView.swift; sourceTree = "<group>"; };
		88D24DF7288F6002007A539C /* LoadableImageView.swift */ = {isa = PBXFileReference; lastKnownFileType = sourcecode.swift; path = LoadableImageView.swift; sourceTree = "<group>"; };
/* End PBXFileReference section */

/* Begin PBXFrameworksBuildPhase section */
		88AD13722834355000500B2E /* Frameworks */ = {
			isa = PBXFrameworksBuildPhase;
			buildActionMask = 2147483647;
			files = (
				88AD138A2834366100500B2E /* ArcGISToolkit in Frameworks */,
			);
			runOnlyForDeploymentPostprocessing = 0;
		};
/* End PBXFrameworksBuildPhase section */

/* Begin PBXGroup section */
		88AD136C2834355000500B2E = {
			isa = PBXGroup;
			children = (
				88AD13862834355C00500B2E /* arcgis-maps-sdk-swift-toolkit */,
				88AD13772834355000500B2E /* AuthenticationExample */,
				88AD13762834355000500B2E /* Products */,
				88AD13882834366100500B2E /* Frameworks */,
			);
			sourceTree = "<group>";
		};
		88AD13762834355000500B2E /* Products */ = {
			isa = PBXGroup;
			children = (
				88AD13752834355000500B2E /* AuthenticationExample.app */,
			);
			name = Products;
			sourceTree = "<group>";
		};
		88AD13772834355000500B2E /* AuthenticationExample */ = {
			isa = PBXGroup;
			children = (
				21B31E8B29EF53BE00A40B10 /* AuthenticationExample.entitlements */,
				88AD1387283435EA00500B2E /* Info.plist */,
				88AD13782834355000500B2E /* AuthenticationApp.swift */,
				88D24DF1288F2FA1007A539C /* HomeView.swift */,
				88D24DF7288F6002007A539C /* LoadableImageView.swift */,
<<<<<<< HEAD
				21450B712A4F470B00A81AB8 /* WebMapsView.swift */,
=======
				88D24DF3288F4BEB007A539C /* WebMapsView.swift */,
>>>>>>> 324e16d9
				88AD138D283443F800500B2E /* MapItemView.swift */,
				88AD137A2834355000500B2E /* SigninView.swift */,
				88D24DEF288F062D007A539C /* ProfileView.swift */,
				88D24DF5288F5BAE007A539C /* UserView.swift */,
				88AD137C2834355100500B2E /* Assets.xcassets */,
				88AD137E2834355100500B2E /* Preview Content */,
			);
			path = AuthenticationExample;
			sourceTree = "<group>";
		};
		88AD137E2834355100500B2E /* Preview Content */ = {
			isa = PBXGroup;
			children = (
				88AD137F2834355100500B2E /* Preview Assets.xcassets */,
			);
			path = "Preview Content";
			sourceTree = "<group>";
		};
		88AD13882834366100500B2E /* Frameworks */ = {
			isa = PBXGroup;
			children = (
			);
			name = Frameworks;
			sourceTree = "<group>";
		};
/* End PBXGroup section */

/* Begin PBXNativeTarget section */
		88AD13742834355000500B2E /* AuthenticationExample */ = {
			isa = PBXNativeTarget;
			buildConfigurationList = 88AD13832834355100500B2E /* Build configuration list for PBXNativeTarget "AuthenticationExample" */;
			buildPhases = (
				88AD13712834355000500B2E /* Sources */,
				88AD13722834355000500B2E /* Frameworks */,
				88AD13732834355000500B2E /* Resources */,
			);
			buildRules = (
			);
			dependencies = (
			);
			name = AuthenticationExample;
			packageProductDependencies = (
				88AD13892834366100500B2E /* ArcGISToolkit */,
			);
			productName = Authentication;
			productReference = 88AD13752834355000500B2E /* AuthenticationExample.app */;
			productType = "com.apple.product-type.application";
		};
/* End PBXNativeTarget section */

/* Begin PBXProject section */
		88AD136D2834355000500B2E /* Project object */ = {
			isa = PBXProject;
			attributes = {
				BuildIndependentTargetsInParallel = 1;
				LastSwiftUpdateCheck = 1320;
				LastUpgradeCheck = 1320;
				TargetAttributes = {
					88AD13742834355000500B2E = {
						CreatedOnToolsVersion = 13.2.1;
					};
				};
			};
			buildConfigurationList = 88AD13702834355000500B2E /* Build configuration list for PBXProject "AuthenticationExample" */;
			compatibilityVersion = "Xcode 13.0";
			developmentRegion = en;
			hasScannedForEncodings = 0;
			knownRegions = (
				en,
				Base,
			);
			mainGroup = 88AD136C2834355000500B2E;
			productRefGroup = 88AD13762834355000500B2E /* Products */;
			projectDirPath = "";
			projectRoot = "";
			targets = (
				88AD13742834355000500B2E /* AuthenticationExample */,
			);
		};
/* End PBXProject section */

/* Begin PBXResourcesBuildPhase section */
		88AD13732834355000500B2E /* Resources */ = {
			isa = PBXResourcesBuildPhase;
			buildActionMask = 2147483647;
			files = (
				88AD13802834355100500B2E /* Preview Assets.xcassets in Resources */,
				88AD137D2834355100500B2E /* Assets.xcassets in Resources */,
			);
			runOnlyForDeploymentPostprocessing = 0;
		};
/* End PBXResourcesBuildPhase section */

/* Begin PBXSourcesBuildPhase section */
		88AD13712834355000500B2E /* Sources */ = {
			isa = PBXSourcesBuildPhase;
			buildActionMask = 2147483647;
			files = (
				88AD138E283443F800500B2E /* MapItemView.swift in Sources */,
				88AD137B2834355000500B2E /* SigninView.swift in Sources */,
<<<<<<< HEAD
=======
				88D24DF4288F4BEB007A539C /* WebMapsView.swift in Sources */,
>>>>>>> 324e16d9
				88D24DF2288F2FA1007A539C /* HomeView.swift in Sources */,
				88D24DF8288F6002007A539C /* LoadableImageView.swift in Sources */,
				88D24DF0288F062D007A539C /* ProfileView.swift in Sources */,
				21450B722A4F470B00A81AB8 /* WebMapsView.swift in Sources */,
				88AD13792834355000500B2E /* AuthenticationApp.swift in Sources */,
				88D24DF6288F5BAE007A539C /* UserView.swift in Sources */,
			);
			runOnlyForDeploymentPostprocessing = 0;
		};
/* End PBXSourcesBuildPhase section */

/* Begin XCBuildConfiguration section */
		88AD13812834355100500B2E /* Debug */ = {
			isa = XCBuildConfiguration;
			buildSettings = {
				ALWAYS_SEARCH_USER_PATHS = NO;
				CLANG_ANALYZER_NONNULL = YES;
				CLANG_ANALYZER_NUMBER_OBJECT_CONVERSION = YES_AGGRESSIVE;
				CLANG_CXX_LANGUAGE_STANDARD = "gnu++17";
				CLANG_CXX_LIBRARY = "libc++";
				CLANG_ENABLE_MODULES = YES;
				CLANG_ENABLE_OBJC_ARC = YES;
				CLANG_ENABLE_OBJC_WEAK = YES;
				CLANG_WARN_BLOCK_CAPTURE_AUTORELEASING = YES;
				CLANG_WARN_BOOL_CONVERSION = YES;
				CLANG_WARN_COMMA = YES;
				CLANG_WARN_CONSTANT_CONVERSION = YES;
				CLANG_WARN_DEPRECATED_OBJC_IMPLEMENTATIONS = YES;
				CLANG_WARN_DIRECT_OBJC_ISA_USAGE = YES_ERROR;
				CLANG_WARN_DOCUMENTATION_COMMENTS = YES;
				CLANG_WARN_EMPTY_BODY = YES;
				CLANG_WARN_ENUM_CONVERSION = YES;
				CLANG_WARN_INFINITE_RECURSION = YES;
				CLANG_WARN_INT_CONVERSION = YES;
				CLANG_WARN_NON_LITERAL_NULL_CONVERSION = YES;
				CLANG_WARN_OBJC_IMPLICIT_RETAIN_SELF = YES;
				CLANG_WARN_OBJC_LITERAL_CONVERSION = YES;
				CLANG_WARN_OBJC_ROOT_CLASS = YES_ERROR;
				CLANG_WARN_QUOTED_INCLUDE_IN_FRAMEWORK_HEADER = YES;
				CLANG_WARN_RANGE_LOOP_ANALYSIS = YES;
				CLANG_WARN_STRICT_PROTOTYPES = YES;
				CLANG_WARN_SUSPICIOUS_MOVE = YES;
				CLANG_WARN_UNGUARDED_AVAILABILITY = YES_AGGRESSIVE;
				CLANG_WARN_UNREACHABLE_CODE = YES;
				CLANG_WARN__DUPLICATE_METHOD_MATCH = YES;
				COPY_PHASE_STRIP = NO;
				DEBUG_INFORMATION_FORMAT = dwarf;
				ENABLE_STRICT_OBJC_MSGSEND = YES;
				ENABLE_TESTABILITY = YES;
				GCC_C_LANGUAGE_STANDARD = gnu11;
				GCC_DYNAMIC_NO_PIC = NO;
				GCC_NO_COMMON_BLOCKS = YES;
				GCC_OPTIMIZATION_LEVEL = 0;
				GCC_PREPROCESSOR_DEFINITIONS = (
					"DEBUG=1",
					"$(inherited)",
				);
				GCC_WARN_64_TO_32_BIT_CONVERSION = YES;
				GCC_WARN_ABOUT_RETURN_TYPE = YES_ERROR;
				GCC_WARN_UNDECLARED_SELECTOR = YES;
				GCC_WARN_UNINITIALIZED_AUTOS = YES_AGGRESSIVE;
				GCC_WARN_UNUSED_FUNCTION = YES;
				GCC_WARN_UNUSED_VARIABLE = YES;
				IPHONEOS_DEPLOYMENT_TARGET = 15.0;
				MTL_ENABLE_DEBUG_INFO = INCLUDE_SOURCE;
				MTL_FAST_MATH = YES;
				ONLY_ACTIVE_ARCH = YES;
				SDKROOT = iphoneos;
				SWIFT_ACTIVE_COMPILATION_CONDITIONS = DEBUG;
				SWIFT_OPTIMIZATION_LEVEL = "-Onone";
			};
			name = Debug;
		};
		88AD13822834355100500B2E /* Release */ = {
			isa = XCBuildConfiguration;
			buildSettings = {
				ALWAYS_SEARCH_USER_PATHS = NO;
				CLANG_ANALYZER_NONNULL = YES;
				CLANG_ANALYZER_NUMBER_OBJECT_CONVERSION = YES_AGGRESSIVE;
				CLANG_CXX_LANGUAGE_STANDARD = "gnu++17";
				CLANG_CXX_LIBRARY = "libc++";
				CLANG_ENABLE_MODULES = YES;
				CLANG_ENABLE_OBJC_ARC = YES;
				CLANG_ENABLE_OBJC_WEAK = YES;
				CLANG_WARN_BLOCK_CAPTURE_AUTORELEASING = YES;
				CLANG_WARN_BOOL_CONVERSION = YES;
				CLANG_WARN_COMMA = YES;
				CLANG_WARN_CONSTANT_CONVERSION = YES;
				CLANG_WARN_DEPRECATED_OBJC_IMPLEMENTATIONS = YES;
				CLANG_WARN_DIRECT_OBJC_ISA_USAGE = YES_ERROR;
				CLANG_WARN_DOCUMENTATION_COMMENTS = YES;
				CLANG_WARN_EMPTY_BODY = YES;
				CLANG_WARN_ENUM_CONVERSION = YES;
				CLANG_WARN_INFINITE_RECURSION = YES;
				CLANG_WARN_INT_CONVERSION = YES;
				CLANG_WARN_NON_LITERAL_NULL_CONVERSION = YES;
				CLANG_WARN_OBJC_IMPLICIT_RETAIN_SELF = YES;
				CLANG_WARN_OBJC_LITERAL_CONVERSION = YES;
				CLANG_WARN_OBJC_ROOT_CLASS = YES_ERROR;
				CLANG_WARN_QUOTED_INCLUDE_IN_FRAMEWORK_HEADER = YES;
				CLANG_WARN_RANGE_LOOP_ANALYSIS = YES;
				CLANG_WARN_STRICT_PROTOTYPES = YES;
				CLANG_WARN_SUSPICIOUS_MOVE = YES;
				CLANG_WARN_UNGUARDED_AVAILABILITY = YES_AGGRESSIVE;
				CLANG_WARN_UNREACHABLE_CODE = YES;
				CLANG_WARN__DUPLICATE_METHOD_MATCH = YES;
				COPY_PHASE_STRIP = NO;
				DEBUG_INFORMATION_FORMAT = "dwarf-with-dsym";
				ENABLE_NS_ASSERTIONS = NO;
				ENABLE_STRICT_OBJC_MSGSEND = YES;
				GCC_C_LANGUAGE_STANDARD = gnu11;
				GCC_NO_COMMON_BLOCKS = YES;
				GCC_WARN_64_TO_32_BIT_CONVERSION = YES;
				GCC_WARN_ABOUT_RETURN_TYPE = YES_ERROR;
				GCC_WARN_UNDECLARED_SELECTOR = YES;
				GCC_WARN_UNINITIALIZED_AUTOS = YES_AGGRESSIVE;
				GCC_WARN_UNUSED_FUNCTION = YES;
				GCC_WARN_UNUSED_VARIABLE = YES;
				IPHONEOS_DEPLOYMENT_TARGET = 15.0;
				MTL_ENABLE_DEBUG_INFO = NO;
				MTL_FAST_MATH = YES;
				SDKROOT = iphoneos;
				SWIFT_COMPILATION_MODE = wholemodule;
				SWIFT_OPTIMIZATION_LEVEL = "-O";
				VALIDATE_PRODUCT = YES;
			};
			name = Release;
		};
		88AD13842834355100500B2E /* Debug */ = {
			isa = XCBuildConfiguration;
			buildSettings = {
				ASSETCATALOG_COMPILER_APPICON_NAME = AppIcon;
				ASSETCATALOG_COMPILER_GLOBAL_ACCENT_COLOR_NAME = AccentColor;
				CODE_SIGN_ENTITLEMENTS = AuthenticationExample/AuthenticationExample.entitlements;
				CODE_SIGN_STYLE = Automatic;
				CURRENT_PROJECT_VERSION = 1;
				DEVELOPMENT_ASSET_PATHS = "\"AuthenticationExample/Preview Content\"";
				ENABLE_PREVIEWS = YES;
				GENERATE_INFOPLIST_FILE = YES;
				INFOPLIST_FILE = AuthenticationExample/Info.plist;
				INFOPLIST_KEY_UIApplicationSceneManifest_Generation = YES;
				INFOPLIST_KEY_UIApplicationSupportsIndirectInputEvents = YES;
				INFOPLIST_KEY_UILaunchScreen_Generation = YES;
				INFOPLIST_KEY_UISupportedInterfaceOrientations_iPad = "UIInterfaceOrientationPortrait UIInterfaceOrientationPortraitUpsideDown UIInterfaceOrientationLandscapeLeft UIInterfaceOrientationLandscapeRight";
				INFOPLIST_KEY_UISupportedInterfaceOrientations_iPhone = "UIInterfaceOrientationPortrait UIInterfaceOrientationLandscapeLeft UIInterfaceOrientationLandscapeRight";
				LD_RUNPATH_SEARCH_PATHS = (
					"$(inherited)",
					"@executable_path/Frameworks",
				);
				MARKETING_VERSION = 200.2.0;
				PRODUCT_BUNDLE_IDENTIFIER = com.esri.Authentication;
				PRODUCT_NAME = "$(TARGET_NAME)";
				SUPPORTED_PLATFORMS = "iphoneos iphonesimulator";
				SUPPORTS_MACCATALYST = YES;
				SUPPORTS_MAC_DESIGNED_FOR_IPHONE_IPAD = NO;
				SWIFT_EMIT_LOC_STRINGS = YES;
				SWIFT_VERSION = 5.0;
				TARGETED_DEVICE_FAMILY = "1,2";
			};
			name = Debug;
		};
		88AD13852834355100500B2E /* Release */ = {
			isa = XCBuildConfiguration;
			buildSettings = {
				ASSETCATALOG_COMPILER_APPICON_NAME = AppIcon;
				ASSETCATALOG_COMPILER_GLOBAL_ACCENT_COLOR_NAME = AccentColor;
				CODE_SIGN_ENTITLEMENTS = AuthenticationExample/AuthenticationExample.entitlements;
				CODE_SIGN_STYLE = Automatic;
				CURRENT_PROJECT_VERSION = 1;
				DEVELOPMENT_ASSET_PATHS = "\"AuthenticationExample/Preview Content\"";
				ENABLE_PREVIEWS = YES;
				GENERATE_INFOPLIST_FILE = YES;
				INFOPLIST_FILE = AuthenticationExample/Info.plist;
				INFOPLIST_KEY_UIApplicationSceneManifest_Generation = YES;
				INFOPLIST_KEY_UIApplicationSupportsIndirectInputEvents = YES;
				INFOPLIST_KEY_UILaunchScreen_Generation = YES;
				INFOPLIST_KEY_UISupportedInterfaceOrientations_iPad = "UIInterfaceOrientationPortrait UIInterfaceOrientationPortraitUpsideDown UIInterfaceOrientationLandscapeLeft UIInterfaceOrientationLandscapeRight";
				INFOPLIST_KEY_UISupportedInterfaceOrientations_iPhone = "UIInterfaceOrientationPortrait UIInterfaceOrientationLandscapeLeft UIInterfaceOrientationLandscapeRight";
				LD_RUNPATH_SEARCH_PATHS = (
					"$(inherited)",
					"@executable_path/Frameworks",
				);
				MARKETING_VERSION = 200.2.0;
				PRODUCT_BUNDLE_IDENTIFIER = com.esri.Authentication;
				PRODUCT_NAME = "$(TARGET_NAME)";
				SUPPORTED_PLATFORMS = "iphoneos iphonesimulator";
				SUPPORTS_MACCATALYST = YES;
				SUPPORTS_MAC_DESIGNED_FOR_IPHONE_IPAD = NO;
				SWIFT_EMIT_LOC_STRINGS = YES;
				SWIFT_VERSION = 5.0;
				TARGETED_DEVICE_FAMILY = "1,2";
			};
			name = Release;
		};
/* End XCBuildConfiguration section */

/* Begin XCConfigurationList section */
		88AD13702834355000500B2E /* Build configuration list for PBXProject "AuthenticationExample" */ = {
			isa = XCConfigurationList;
			buildConfigurations = (
				88AD13812834355100500B2E /* Debug */,
				88AD13822834355100500B2E /* Release */,
			);
			defaultConfigurationIsVisible = 0;
			defaultConfigurationName = Release;
		};
		88AD13832834355100500B2E /* Build configuration list for PBXNativeTarget "AuthenticationExample" */ = {
			isa = XCConfigurationList;
			buildConfigurations = (
				88AD13842834355100500B2E /* Debug */,
				88AD13852834355100500B2E /* Release */,
			);
			defaultConfigurationIsVisible = 0;
			defaultConfigurationName = Release;
		};
/* End XCConfigurationList section */

/* Begin XCSwiftPackageProductDependency section */
		88AD13892834366100500B2E /* ArcGISToolkit */ = {
			isa = XCSwiftPackageProductDependency;
			productName = ArcGISToolkit;
		};
/* End XCSwiftPackageProductDependency section */
	};
	rootObject = 88AD136D2834355000500B2E /* Project object */;
}<|MERGE_RESOLUTION|>--- conflicted
+++ resolved
@@ -7,7 +7,6 @@
 	objects = {
 
 /* Begin PBXBuildFile section */
-		21450B722A4F470B00A81AB8 /* WebMapsView.swift in Sources */ = {isa = PBXBuildFile; fileRef = 21450B712A4F470B00A81AB8 /* WebMapsView.swift */; };
 		88AD13792834355000500B2E /* AuthenticationApp.swift in Sources */ = {isa = PBXBuildFile; fileRef = 88AD13782834355000500B2E /* AuthenticationApp.swift */; };
 		88AD137B2834355000500B2E /* SigninView.swift in Sources */ = {isa = PBXBuildFile; fileRef = 88AD137A2834355000500B2E /* SigninView.swift */; };
 		88AD137D2834355100500B2E /* Assets.xcassets in Resources */ = {isa = PBXBuildFile; fileRef = 88AD137C2834355100500B2E /* Assets.xcassets */; };
@@ -16,16 +15,12 @@
 		88AD138E283443F800500B2E /* MapItemView.swift in Sources */ = {isa = PBXBuildFile; fileRef = 88AD138D283443F800500B2E /* MapItemView.swift */; };
 		88D24DF0288F062D007A539C /* ProfileView.swift in Sources */ = {isa = PBXBuildFile; fileRef = 88D24DEF288F062D007A539C /* ProfileView.swift */; };
 		88D24DF2288F2FA1007A539C /* HomeView.swift in Sources */ = {isa = PBXBuildFile; fileRef = 88D24DF1288F2FA1007A539C /* HomeView.swift */; };
-<<<<<<< HEAD
-=======
 		88D24DF4288F4BEB007A539C /* WebMapsView.swift in Sources */ = {isa = PBXBuildFile; fileRef = 88D24DF3288F4BEB007A539C /* WebMapsView.swift */; };
->>>>>>> 324e16d9
 		88D24DF6288F5BAE007A539C /* UserView.swift in Sources */ = {isa = PBXBuildFile; fileRef = 88D24DF5288F5BAE007A539C /* UserView.swift */; };
 		88D24DF8288F6002007A539C /* LoadableImageView.swift in Sources */ = {isa = PBXBuildFile; fileRef = 88D24DF7288F6002007A539C /* LoadableImageView.swift */; };
 /* End PBXBuildFile section */
 
 /* Begin PBXFileReference section */
-		21450B712A4F470B00A81AB8 /* WebMapsView.swift */ = {isa = PBXFileReference; fileEncoding = 4; lastKnownFileType = sourcecode.swift; path = WebMapsView.swift; sourceTree = "<group>"; };
 		21B31E8B29EF53BE00A40B10 /* AuthenticationExample.entitlements */ = {isa = PBXFileReference; lastKnownFileType = text.plist.entitlements; path = AuthenticationExample.entitlements; sourceTree = "<group>"; };
 		88AD13752834355000500B2E /* AuthenticationExample.app */ = {isa = PBXFileReference; explicitFileType = wrapper.application; includeInIndex = 0; path = AuthenticationExample.app; sourceTree = BUILT_PRODUCTS_DIR; };
 		88AD13782834355000500B2E /* AuthenticationApp.swift */ = {isa = PBXFileReference; lastKnownFileType = sourcecode.swift; path = AuthenticationApp.swift; sourceTree = "<group>"; };
@@ -37,10 +32,7 @@
 		88AD138D283443F800500B2E /* MapItemView.swift */ = {isa = PBXFileReference; lastKnownFileType = sourcecode.swift; path = MapItemView.swift; sourceTree = "<group>"; };
 		88D24DEF288F062D007A539C /* ProfileView.swift */ = {isa = PBXFileReference; lastKnownFileType = sourcecode.swift; path = ProfileView.swift; sourceTree = "<group>"; };
 		88D24DF1288F2FA1007A539C /* HomeView.swift */ = {isa = PBXFileReference; lastKnownFileType = sourcecode.swift; path = HomeView.swift; sourceTree = "<group>"; };
-<<<<<<< HEAD
-=======
 		88D24DF3288F4BEB007A539C /* WebMapsView.swift */ = {isa = PBXFileReference; lastKnownFileType = sourcecode.swift; path = WebMapsView.swift; sourceTree = "<group>"; };
->>>>>>> 324e16d9
 		88D24DF5288F5BAE007A539C /* UserView.swift */ = {isa = PBXFileReference; lastKnownFileType = sourcecode.swift; path = UserView.swift; sourceTree = "<group>"; };
 		88D24DF7288F6002007A539C /* LoadableImageView.swift */ = {isa = PBXFileReference; lastKnownFileType = sourcecode.swift; path = LoadableImageView.swift; sourceTree = "<group>"; };
 /* End PBXFileReference section */
@@ -83,11 +75,7 @@
 				88AD13782834355000500B2E /* AuthenticationApp.swift */,
 				88D24DF1288F2FA1007A539C /* HomeView.swift */,
 				88D24DF7288F6002007A539C /* LoadableImageView.swift */,
-<<<<<<< HEAD
-				21450B712A4F470B00A81AB8 /* WebMapsView.swift */,
-=======
 				88D24DF3288F4BEB007A539C /* WebMapsView.swift */,
->>>>>>> 324e16d9
 				88AD138D283443F800500B2E /* MapItemView.swift */,
 				88AD137A2834355000500B2E /* SigninView.swift */,
 				88D24DEF288F062D007A539C /* ProfileView.swift */,
@@ -188,14 +176,10 @@
 			files = (
 				88AD138E283443F800500B2E /* MapItemView.swift in Sources */,
 				88AD137B2834355000500B2E /* SigninView.swift in Sources */,
-<<<<<<< HEAD
-=======
 				88D24DF4288F4BEB007A539C /* WebMapsView.swift in Sources */,
->>>>>>> 324e16d9
 				88D24DF2288F2FA1007A539C /* HomeView.swift in Sources */,
 				88D24DF8288F6002007A539C /* LoadableImageView.swift in Sources */,
 				88D24DF0288F062D007A539C /* ProfileView.swift in Sources */,
-				21450B722A4F470B00A81AB8 /* WebMapsView.swift in Sources */,
 				88AD13792834355000500B2E /* AuthenticationApp.swift in Sources */,
 				88D24DF6288F5BAE007A539C /* UserView.swift in Sources */,
 			);
