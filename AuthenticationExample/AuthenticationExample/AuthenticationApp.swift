// Copyright 2022 Esri
//
// Licensed under the Apache License, Version 2.0 (the "License");
// you may not use this file except in compliance with the License.
// You may obtain a copy of the License at
//
//   https://www.apache.org/licenses/LICENSE-2.0
//
// Unless required by applicable law or agreed to in writing, software
// distributed under the License is distributed on an "AS IS" BASIS,
// WITHOUT WARRANTIES OR CONDITIONS OF ANY KIND, either express or implied.
// See the License for the specific language governing permissions and
// limitations under the License.

import ArcGIS
import ArcGISToolkit
import SwiftUI

@main
struct AuthenticationApp: App {
<<<<<<< HEAD
    @StateObject private var authenticator = Authenticator(
        // If you want to use OAuth, uncomment this code:
//      oAuthUserConfigurations: [.arcgisDotCom]
    )
    
    @State private var isSettingUp = true
=======
    @ObservedObject var authenticator: Authenticator
    @State private var isSettingUp = true
    
    init() {
        // Create an authenticator.
        authenticator = Authenticator(
            // If you want to use OAuth, uncomment this code:
//            oAuthUserConfigurations: [.arcgisDotCom]
        )
        // Sets authenticator as ArcGIS and Network challenge handlers to handle authentication
        // challenges.
        ArcGISEnvironment.authenticationManager.handleChallenges(using: authenticator)
    }
>>>>>>> e7e75c03
    
    var body: some SwiftUI.Scene {
        WindowGroup {
            Group {
                if isSettingUp {
                    ProgressView()
                } else {
                    HomeView()
                }
            }
            // Using this view modifier will cause a prompt when the authenticator is asked
            // to handle an authentication challenge.
            // This will handle many different types of authentication, for example:
            // - ArcGIS authentication (token and OAuth)
            // - Integrated Windows Authentication (IWA)
            // - Client Certificate (PKI)
            .authenticator(authenticator)
            .task {
                isSettingUp = true
                ArcGISEnvironment.authenticationManager.handleChallenges(using: authenticator)
                // Here we setup credential stores to be persistent, which means that it will
                // synchronize with the keychain for storing credentials.
                // It also means that a user can sign in without having to be prompted for
                // credentials. Once credentials are cleared from the stores ("sign-out"),
                // then the user will need to be prompted once again.
                try? await ArcGISEnvironment.authenticationManager.setupPersistentCredentialStorage(access: .whenUnlockedThisDeviceOnly)
                isSettingUp = false
            }
        }
    }
}

<<<<<<< HEAD
// If you want to use OAuth, you can uncomment this code:
private extension OAuthUserConfiguration {
=======
private extension OAuthUserConfiguration {
    // If you want to use OAuth, you can uncomment this code:
>>>>>>> e7e75c03
//    static let arcgisDotCom = OAuthUserConfiguration(
//        portalURL: .portal,
//        clientID: "<#Your client ID goes here#>",
//        // Note: You must have the same redirect URL used here
//        // registered with your client ID.
//        // The scheme of the redirect URL is also specified in the Info.plist file.
//        redirectURL: URL(string: "authexample://auth")!
//    )
}

extension URL {
    // If you want to use your own portal, provide your own URL here:
    static let portal = URL(string: "https://www.arcgis.com")!
}<|MERGE_RESOLUTION|>--- conflicted
+++ resolved
@@ -18,28 +18,12 @@
 
 @main
 struct AuthenticationApp: App {
-<<<<<<< HEAD
     @StateObject private var authenticator = Authenticator(
         // If you want to use OAuth, uncomment this code:
 //      oAuthUserConfigurations: [.arcgisDotCom]
     )
     
     @State private var isSettingUp = true
-=======
-    @ObservedObject var authenticator: Authenticator
-    @State private var isSettingUp = true
-    
-    init() {
-        // Create an authenticator.
-        authenticator = Authenticator(
-            // If you want to use OAuth, uncomment this code:
-//            oAuthUserConfigurations: [.arcgisDotCom]
-        )
-        // Sets authenticator as ArcGIS and Network challenge handlers to handle authentication
-        // challenges.
-        ArcGISEnvironment.authenticationManager.handleChallenges(using: authenticator)
-    }
->>>>>>> e7e75c03
     
     var body: some SwiftUI.Scene {
         WindowGroup {
@@ -72,13 +56,8 @@
     }
 }
 
-<<<<<<< HEAD
-// If you want to use OAuth, you can uncomment this code:
 private extension OAuthUserConfiguration {
-=======
-private extension OAuthUserConfiguration {
-    // If you want to use OAuth, you can uncomment this code:
->>>>>>> e7e75c03
+    // If you want to use OAuth, uncomment this code:
 //    static let arcgisDotCom = OAuthUserConfiguration(
 //        portalURL: .portal,
 //        clientID: "<#Your client ID goes here#>",
