@Tutorials(name: "Using the ArcGIS Maps SDK for Swift Toolkit") {
    @Intro(title: "Toolkit Tutorials") {
        The ArcGIS Maps SDK for Swift Toolkit contains components that will simplify your Swift app
        development. It is built off of the new ArcGIS Maps SDK for Swift.
    }
    
    @Chapter(name: "Augmented Reality") {
        Augmented reality experiences overlay ArcGIS Scene imagery over a camera feed of the
        physical world. The following views provide augmented reality experiences 
        for common AR patterns including Flyover, TableTop, and World Scale AR.
        @Image(source: WorldScaleSceneView, alt: "An image of a world scale AR experience.")
        @TutorialReference(tutorial: "doc:FlyoverSceneViewTutorial")
        @TutorialReference(tutorial: "doc:TableTopSceneViewTutorial")
        @TutorialReference(tutorial: "doc:WorldScaleSceneViewTutorial")
    }
    
    @Chapter(name: "Authenticator") {
        The `Authenticator` is a configurable object that handles authentication challenges. It will
        display a user interface when network and ArcGIS authentication challenges occur.
        @Image(source: Authenticator, alt: "An image of the Authenticator component.")
        @TutorialReference(tutorial: "doc:AuthenticatorTutorial")
    }
    
    @Chapter(name: "BasemapGallery") {
        The `BasemapGallery` displays a collection of basemaps from ArcGIS Online, a user-defined
        portal, or an array of `BasemapGalleryItem` objects.
        @Image(source: BasemapGallery, alt: "An image of the BasemapGallery component.")
        @TutorialReference(tutorial: "doc:BasemapGalleryTutorial")
    }
    
    @Chapter(name: "Bookmarks") {
        The `Bookmarks` component will display a list of bookmarks and allow the user to select a
        bookmark and perform some action.
        @Image(source: Bookmarks, alt: "An image of the Bookmarks component.")
        @TutorialReference(tutorial: "doc:BookmarksTutorial")
    }
    
    @Chapter(name: "Compass") {
        A `Compass` (alias North arrow) shows where north is in a MapView.
        @Image(source: Compass, alt: "An image of the Compass component.")
        @TutorialReference(tutorial: "doc:CompassTutorial")
    }
    
    @Chapter(name: "FeatureFormView") {
        A `FeatureFormView` is a view that provides an easy way for developers to
        add feature attribute editing capabilities to their existing applications.
        @Image(source: FeatureFormView, alt: "An image of the FeatureFormView component.")
        @TutorialReference(tutorial: "doc:FeatureFormViewTutorial")
    }

    @Chapter(name: "FloatingPanel") {
        A `FloatingPanel` is a view that overlays a view and supplies view-related content.
        @Image(source: FloatingPanel, alt: "An image of the FloatingPanel component.")
        @TutorialReference(tutorial: "doc:FloatingPanelTutorial")
    }
    
    @Chapter(name: "FloorFilter") {
        The `FloorFilter` component simplifies visualization of GIS data for a specific floor of a
        building in your application.
        @Image(source: FloorFilter, alt: "An image of the FloorFilter component.")
        @TutorialReference(tutorial: "doc:FloorFilterTutorial")
    }
    
    @Chapter(name: "JobManager") {
        The `JobManager` manages saving and loading jobs so that they can continue to run if the 
        app is backgrounded or even terminated.
        @Image(source: JobManagerTutorial, alt: "An image of the JobManager component.")
        @TutorialReference(tutorial: "doc:JobManagerTutorial")
    }
    
<<<<<<< HEAD
    @Chapter(name: "LocationButton") {
        A `LocationButton` is a SwiftUI button that allows the user to manage viewing their location on a `MapView`.
        @Image(source: LocationButton, alt: "The LocationButton component")
        @TutorialReference(tutorial: "doc:LocationButtonTutorial")
=======
    @Chapter(name: "OfflineMapAreasView") {
        The `OfflineMapAreasView` is a view that allows downloading map areas from a web map 
        for offline use.
        
        @Image(source: OfflineMapAreasView, alt: "An image of the OfflineMapAreasView component")
        @TutorialReference(tutorial: "doc:OfflineMapAreasViewTutorial")
>>>>>>> 1afa49b1
    }
    
    @Chapter(name: "OverviewMap") {
        `OverviewMap` is a small, secondary `MapView` (sometimes called an "inset map")
        superimposed on an existing `GeoView`, which shows a representation of the current 
        visible area (for a `MapView`) or viewpoint (for a `SceneView`).
        @Image(source: OverviewMap, alt: "An image of the OverviewMap component.")
        @TutorialReference(tutorial: "doc:OverviewMapTutorial")
    }
    
    @Chapter(name: "PopupView") {
        The `PopupView` component will display a popup for an individual feature. This includes 
        showing the feature's title, attributes, custom description, media, and attachments.
        @Image(source: PopupView, alt: "An image of the PopupView component.")
        @TutorialReference(tutorial: "doc:PopupViewTutorial")
    }
    
    @Chapter(name: "Scalebar") {
        A scalebar displays the representation of an accurate linear measurement on the map. It 
        provides a visual indication through which users can determine the size of features or the 
        distance between features on a map.
        @Image(source: Scalebar, alt: "An image of the Scalebar component.")
        @TutorialReference(tutorial: "doc:ScalebarTutorial")
    }
    
    @Chapter(name: "SearchView") {
        `SearchView` enables searching using one or more locators, with support for suggestions,
        automatic zooming, and custom search sources.
        @Image(source: SearchView, alt: "An image of the SearchView component.")
        @TutorialReference(tutorial: "doc:SearchViewTutorial")
    }
    
    @Chapter(name: "UtilityNetworkTrace") {
        `UtilityNetworkTrace` runs traces on a webmap published with a utility network and trace 
        configurations.
        @Image(source: UtilityNetworkTrace-iPhone, alt: "An image of the UtilityNetworkTrace component.")
        @TutorialReference(tutorial: "doc:UtilityNetworkTraceTutorial")
    }
}<|MERGE_RESOLUTION|>--- conflicted
+++ resolved
@@ -68,19 +68,18 @@
         @TutorialReference(tutorial: "doc:JobManagerTutorial")
     }
     
-<<<<<<< HEAD
     @Chapter(name: "LocationButton") {
         A `LocationButton` is a SwiftUI button that allows the user to manage viewing their location on a `MapView`.
         @Image(source: LocationButton, alt: "The LocationButton component")
         @TutorialReference(tutorial: "doc:LocationButtonTutorial")
-=======
+    }
+    
     @Chapter(name: "OfflineMapAreasView") {
         The `OfflineMapAreasView` is a view that allows downloading map areas from a web map 
         for offline use.
         
         @Image(source: OfflineMapAreasView, alt: "An image of the OfflineMapAreasView component")
         @TutorialReference(tutorial: "doc:OfflineMapAreasViewTutorial")
->>>>>>> 1afa49b1
     }
     
     @Chapter(name: "OverviewMap") {
