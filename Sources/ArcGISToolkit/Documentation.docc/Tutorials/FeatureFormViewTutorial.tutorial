--- conflicted
+++ resolved
@@ -13,78 +13,48 @@
         
         @Steps {
             @Step {
-<<<<<<< HEAD
-                Initialize data containing feature forms.
-=======
                 To begin, we initialize a map containing a feature form definition.
                 
                 We place a `MapView` nested within a `MapViewReader` and `NavigationStack`.
->>>>>>> 37610ca3
                 @Code(name: "FeatureFormExampleView.swift", file: FeatureFormViewStep1.swift)
             }
             
             @Step {
-<<<<<<< HEAD
-                Track important information like the last selected screen point and the current
-                `Feature`.
-=======
                 Create a model class.
                 
                 Add an instance of the model to the view. Within the model, define a `State` enumeration. Each enumerated value represents a step in the form editing workflow.
->>>>>>> 37610ca3
                 @Code(name: "FeatureFormExampleView.swift", file: FeatureFormViewStep2.swift)
             }
             
             @Step {
-<<<<<<< HEAD
-                Add the `MapView` with the `FeatureForm` data.
-=======
                 Extend `FeatureForm` with a `featureLayer` property.
                 
                 This small extension will help in multiple places in the upcoming steps.
->>>>>>> 37610ca3
                 @Code(name: "FeatureFormExampleView.swift", file: FeatureFormViewStep3.swift)
             }
             
             @Step {
-<<<<<<< HEAD
-                Track any tap gestures on the `MapView`.
-=======
                 Add a `state` property to the model.
                 
                 When the state switches between editing and not editing, we select and deselect the corresponding feature in the map.
->>>>>>> 37610ca3
                 @Code(name: "FeatureFormExampleView.swift", file: FeatureFormViewStep4.swift)
             }
             
             @Step {
-<<<<<<< HEAD
-                Perform an identify operation whenever the map is tapped and grab the `FeatureForm` data
-                if present.
-=======
                 Create a group of helper properties.
                 
                 These properties (`alertIsPresented`, `cancelConfirmationIsPresented`, `featureForm`, `formControlsAreDisabled`, `formIsPresented`, `textForState`) allow for easy use of the enumerated state values within the view.
->>>>>>> 37610ca3
                 @Code(name: "FeatureFormExampleView.swift", file: FeatureFormViewStep5.swift)
             }
             
             @Step {
-<<<<<<< HEAD
-                Show the `FeatureFormView` in a `FloatingPanel`.
-=======
                 Add a `discardEdits` and `submitEdits` method to the model.
                 
                 These methods will be used in buttons added later to the view.
->>>>>>> 37610ca3
                 @Code(name: "FeatureFormExampleView.swift", file: FeatureFormViewStep6.swift)
             }
             
             @Step {
-<<<<<<< HEAD
-                Add the ability to submit or cancel edits made with the `FeatureForm`.
-                @Code(name: "FeatureFormExampleView.swift", file: FeatureFormViewStep7.swift)
-=======
                 When a form is submitted, there are a few necessary steps.
                 
                 First, check for any validation errors on the form.
@@ -162,7 +132,6 @@
                 
                 Some operations, like applying edits to the database, can take an extended period of time. To keep users informed, indicate the current state of the model to them.
                 @Code(name: "FeatureFormExampleView.swift", file: FeatureFormViewStep18.swift)
->>>>>>> 37610ca3
             }
         }
     }
