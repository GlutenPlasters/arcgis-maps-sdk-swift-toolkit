// Copyright 2022 Esri
//
// Licensed under the Apache License, Version 2.0 (the "License");
// you may not use this file except in compliance with the License.
// You may obtain a copy of the License at
//
//   https://www.apache.org/licenses/LICENSE-2.0
//
// Unless required by applicable law or agreed to in writing, software
// distributed under the License is distributed on an "AS IS" BASIS,
// WITHOUT WARRANTIES OR CONDITIONS OF ANY KIND, either express or implied.
// See the License for the specific language governing permissions and
// limitations under the License.

import ArcGIS
import QuickLook
import SwiftUI

/// A view displaying an `AttachmentsFeatureElement`.
struct AttachmentsFeatureElementView: View {
    /// The `AttachmentsFeatureElement` to display.
    let featureElement: AttachmentsFeatureElement
    
    @Environment(\.isPortraitOrientation) var isPortraitOrientation
    
    @Environment(\.displayScale) var displayScale
    
<<<<<<< HEAD
    /// The view model for a form.
    ///
    /// - Note: This property is only present when
    /// `featureElement` is an `AttachmentsFormElement`.
    @EnvironmentObject var formViewModel: FormViewModel
=======
    /// A Boolean value indicating whether the input is editable.
    @State private var isEditable = false
>>>>>>> f292009a
    
    /// A Boolean value denoting if the view should be shown as regular width.
    var isRegularWidth: Bool {
        !isPortraitOrientation
    }
    
    /// The states of loading attachments.
    private enum AttachmentLoadingState {
        /// Attachments have not been loaded.
        case notLoaded
        /// Attachments are being loaded.
        case loading
        /// Attachments have been loaded.
        case loaded([AttachmentModel])
    }
    
    /// The current load state of the attachments.
    @State private var attachmentLoadingState: AttachmentLoadingState = .notLoaded
    
    /// Creates a new `AttachmentsFeatureElementView`.
    /// - Parameter featureElement: The `AttachmentsFeatureElement`.
    init(featureElement: AttachmentsFeatureElement) {
        self.featureElement = featureElement
    }
    
    /// A Boolean value denoting whether the Disclosure Group is expanded.
    @State private var isExpanded = true
    
    var body: some View {
        Group {
            switch attachmentLoadingState {
            case .notLoaded, .loading:
                ProgressView()
                    .padding()
            case .loaded(let attachmentModels):
                if isShowingAttachmentFormElement {
                    // If showing a form element, don't show attachments in
                    // a disclosure group, but also ALWAYS show
                    // the list of attachments, even if there are none.
                    attachmentHeader
                    attachmentBody(attachmentModels: attachmentModels)
                } else if !attachmentModels.isEmpty {
                    DisclosureGroup(isExpanded: $isExpanded) {
                        attachmentBody(attachmentModels: attachmentModels)
                    } label: {
                        attachmentHeader
                            .catalystPadding(4)
                    }
                }
            }
        }
        .onAttachmentIsEditableChange(of: featureElement) { newIsEditable in
            isEditable = newIsEditable
        }
        .task {
            guard case .notLoaded = attachmentLoadingState else { return }
            attachmentLoadingState = .loading
            let attachments = (try? await featureElement.featureAttachments) ?? []
            
            var attachmentModels = attachments
                .map {
                    AttachmentModel(
                        attachment: $0,
                        displayScale: displayScale,
                        thumbnailSize: thumbnailSize
                    )
                }
            
            if !isShowingAttachmentFormElement {
                // Reverse attachment models array if we're not displaying
                // via an AttachmentFormElement.
                // This allows attachments in a non-editing context to
                // display in the same order as the online Map Viewer.
                attachmentModels = attachmentModels.reversed()
            }
            attachmentLoadingState = .loaded(attachmentModels)
        }
    }
    
    @ViewBuilder private func attachmentBody(attachmentModels: [AttachmentModel]) -> some View {
        switch featureElement.attachmentDisplayType {
        case .list:
            AttachmentList(attachmentModels: attachmentModels)
        case .preview:
            AttachmentPreview(
                attachmentModels: attachmentModels,
                editControlsDisabled: !isEditable,
                onRename: onRename,
                onDelete: onDelete
            )
        case .auto:
            Group {
                if isRegularWidth {
                    AttachmentPreview(
                        attachmentModels: attachmentModels,
                        editControlsDisabled: !isEditable,
                        onRename: onRename,
                        onDelete: onDelete
                    )
                } else {
                    AttachmentList(attachmentModels: attachmentModels)
                }
            }
        @unknown default:
            EmptyView()
        }
    }
    
    private var attachmentHeader: some View {
        HStack {
            PopupElementHeader(
                title: featureElement.displayTitle,
                description: featureElement.description
            )
            Spacer()
            if isEditable,
               let element = featureElement as? AttachmentFormElement {
                AttachmentImportMenu(element: element, onAdd: onAdd)
            }
        }
    }
    
    /// Creates a model for the new attachment for display.
    /// - Parameter attachment: The added attachment.
    @MainActor
    func onAdd(attachment: FeatureAttachment) -> Void {
        guard case .loaded(var models) = attachmentLoadingState else { return }
        let newModel = AttachmentModel(
            attachment: attachment,
            displayScale: displayScale,
            thumbnailSize: thumbnailSize
        )
        newModel.load()
        models.insert(newModel, at: 0)
        attachmentLoadingState = .loaded(models)
    }
    
    /// Renames the attachment associated with the given model.
    /// - Parameters:
    ///   - attachmentModel: The model for the attachment to rename.
    ///   - newAttachmentName: The new attachment name.
    @MainActor
    func onRename(attachmentModel: AttachmentModel, newAttachmentName: String) async throws -> Void {
        if let element = featureElement as? AttachmentFormElement,
           let attachment = attachmentModel.attachment as? FormAttachment {
            try await element.renameAttachment(attachment, name: newAttachmentName)
            attachmentModel.sync()
            formViewModel.evaluateExpressions()
        }
    }
    
    /// Deletes the attachment associated with the given model.
    /// - Parameters:
    ///   - attachmentModel: The model for the attachment to delete.
    @MainActor
    func onDelete(attachmentModel: AttachmentModel) async throws -> Void {
        if let element = featureElement as? AttachmentFormElement,
           let attachment = attachmentModel.attachment as? FormAttachment {
            try await element.deleteAttachment(attachment)
            guard case .loaded(var models) = attachmentLoadingState else { return }
            models.removeAll { $0 == attachmentModel }
            attachmentLoadingState = .loaded(models)
        }
    }
}

private extension AttachmentsFeatureElement {
    /// Provides a default title to display if `title` is empty.
    var displayTitle: String {
        title.isEmpty ? String(
            localized: "Attachments",
            bundle: .toolkitModule,
            comment: "A label in reference to attachments."
        ) : title
    }
}

extension AttachmentsFeatureElementView {
    /// The size of thumbnail images, based on the attachment display type
    /// and the current size class of the view.
    var thumbnailSize: CGSize {
        // Set thumbnail size
        let thumbnailSize: CGSize
        switch featureElement.attachmentDisplayType {
        case .list:
            thumbnailSize = CGSize(width: 40, height: 40)
        case .preview:
            thumbnailSize = CGSize(width: 120, height: 120)
        case .auto:
            if isRegularWidth {
                thumbnailSize = CGSize(width: 120, height: 120)
            } else {
                thumbnailSize = CGSize(width: 40, height: 40)
            }
        @unknown default:
            thumbnailSize = CGSize(width: 120, height: 120)
        }
        return thumbnailSize
    }
    
    /// A Boolean value indicating whether the feature Element
    /// is an `AttachmentFormElement`.
    var isShowingAttachmentFormElement: Bool {
        featureElement is AttachmentFormElement
    }
}

extension View {
    /// Modifier for watching ``AttachmentFormElement.isEditableChanged`` events.
    /// - Parameters:
    ///   - element: The attachment form element to watch for changes on.
    ///   - action: The action which watches for changes.
    /// - Returns: The modified view.
    @ViewBuilder func onAttachmentIsEditableChange(
        of element: AttachmentsFeatureElement,
        action: @escaping (_ newIsEditable: Bool) -> Void
    ) -> some View {
        if let attachmentFormElement = element as? AttachmentFormElement {
            self
                .task(id: ObjectIdentifier(attachmentFormElement)) {
                    for await isEditable in attachmentFormElement.$isEditable {
                        action(isEditable)
                    }
                }
        } else {
            self
        }
    }
}<|MERGE_RESOLUTION|>--- conflicted
+++ resolved
@@ -25,16 +25,14 @@
     
     @Environment(\.displayScale) var displayScale
     
-<<<<<<< HEAD
     /// The view model for a form.
     ///
     /// - Note: This property is only present when
     /// `featureElement` is an `AttachmentsFormElement`.
     @EnvironmentObject var formViewModel: FormViewModel
-=======
+    
     /// A Boolean value indicating whether the input is editable.
     @State private var isEditable = false
->>>>>>> f292009a
     
     /// A Boolean value denoting if the view should be shown as regular width.
     var isRegularWidth: Bool {
