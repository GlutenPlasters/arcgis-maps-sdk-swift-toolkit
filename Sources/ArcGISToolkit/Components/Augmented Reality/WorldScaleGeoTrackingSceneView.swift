// Copyright 2023 Esri
//
// Licensed under the Apache License, Version 2.0 (the "License");
// you may not use this file except in compliance with the License.
// You may obtain a copy of the License at
//
//   https://www.apache.org/licenses/LICENSE-2.0
//
// Unless required by applicable law or agreed to in writing, software
// distributed under the License is distributed on an "AS IS" BASIS,
// WITHOUT WARRANTIES OR CONDITIONS OF ANY KIND, either express or implied.
// See the License for the specific language governing permissions and
// limitations under the License.

import ARKit
import SwiftUI
import ArcGIS

/// A scene view that provides an augmented reality world scale experience using geo-tracking.
public struct WorldScaleGeoTrackingSceneView: View {
    /// The proxy for the ARSwiftUIView.
    @State private var arViewProxy = ARSwiftUIViewProxy()
    /// The camera controller that will be set on the scene view.
    @State private var cameraController: TransformationMatrixCameraController
    /// The camera controller heading.
    @State var heading: Double = 0
    /// The camera controller elevation.
    @State var elevation: Double = 0
    /// A Boolean value that indicates if the user is calibrating.
    @State var isCalibrating = false
    /// The current interface orientation.
    @State private var interfaceOrientation: InterfaceOrientation?
    /// The location datasource that is used to access the device location.
    @State private var locationDataSource: LocationDataSource
    /// A Boolean value indicating if the camera was initially set.
    @State private var initialCameraIsSet = false
    /// A Boolean value that indicates whether the coaching overlay view is active.
    @State private var coachingOverlayIsActive = false
    /// The current camera of the scene view.
    @State private var currentCamera: Camera?
    /// A Boolean value that indicates whether the calibration view is hidden.
    private var calibrationViewIsHidden = false
    /// The closure that builds the scene view.
    private let sceneViewBuilder: (SceneViewProxy) -> SceneView
    /// The configuration for the AR session.
    private let configuration: ARConfiguration
    /// The timestamp of the last received location.
    @State private var lastLocationTimestamp: Date?
    /// The current device location.
    @State private var currentLocation: Location?
    /// The current device heading.
    @State private var currentHeading: Double?
    /// The calibrated camera heading.
    @State private var calibrationHeading: Double?
    /// The valid accuracy threshold for a location in meters.
<<<<<<< HEAD
    private let validAccuracyThreshold = 0.0
    /// The distance threshold in meters between camera and device location to reset
    /// world-tracking session.
    private let distanceThreshold = 2.0
    /// Projected point from the spatial reference of the location data source's to the scene view's.
    private var currentPosition: Point? {
        guard let currentLocation,
              let currentCamera,
              let spatialReference = currentCamera.location.spatialReference,
              let position = GeometryEngine.project(currentLocation.position, into: spatialReference)
        else { return nil }
        return position
    }
=======
    private var validAccuracyThreshold = 0.0
    /// Determines the alignment of the calibration view.
    private var calibrationViewAlignment: Alignment = .bottom
    /// The initial camera controller elevation.
    @State private var initialElevation = 0.0
>>>>>>> bce855dc
    
    /// Creates a world scale scene view.
    /// - Parameters:
    ///   - locationDataSource: The location datasource used to acquire the device's location.
    ///   - clippingDistance: Determines the clipping distance in meters around the camera. A value
    ///   of `nil` means that no data will be clipped.
    ///   - sceneView: A closure that builds the scene view to be overlayed on top of the
    ///   augmented reality video feed.
    /// - Remark: The provided scene view will have certain properties overridden in order to
    /// be effectively viewed in augmented reality. Properties such as the camera controller,
    /// and view drawing mode.
    public init(
        trackingType: TrackingType = .geoTracking,
        locationDataSource: LocationDataSource = SystemLocationDataSource(),
        clippingDistance: Double? = nil,
        @ViewBuilder sceneView: @escaping (SceneViewProxy) -> SceneView
    ) {
        sceneViewBuilder = sceneView
        
        let cameraController = TransformationMatrixCameraController()
        cameraController.translationFactor = 1
        cameraController.clippingDistance = clippingDistance
        _cameraController = .init(initialValue: cameraController)
        
        configuration = trackingType.trackingConfiguration
        _locationDataSource = .init(initialValue: locationDataSource)
    }
    
    public var body: some View {
        SceneViewReader { sceneViewProxy in
            ZStack {
                ARSwiftUIView(proxy: arViewProxy)
                    .onDidUpdateFrame { _, frame in
                        guard let interfaceOrientation, initialCameraIsSet else { return }
                        
                        sceneViewProxy.updateCamera(
                            frame: frame,
                            cameraController: cameraController,
                            orientation: interfaceOrientation,
                            initialTransformation: .identity
                        )
                        sceneViewProxy.setFieldOfView(
                            for: frame,
                            orientation: interfaceOrientation
                        )
                    }
                    .onDidChangeGeoTrackingStatus { session, status in
                        // This modifier will only be called when using geo-tracking.
                        switch status.state {
                        case .notAvailable, .initializing, .localizing:
                            initialCameraIsSet = false
                        case .localized:
                            if !initialCameraIsSet, let currentLocation, let currentHeading {
                                // Set the initial heading of scene view camera based on location
                                // and heading. Geo-tracking requires 90 degrees adjustment.
                                updateCameraController(
                                    location: currentLocation,
                                    heading: currentHeading + 90,
                                    altitude: currentPosition?.z ?? 0
                                )
                                initialCameraIsSet = true
                            }
                        @unknown default:
                            fatalError("Unknown ARGeoTrackingStatus.State")
                        }
                    }
                
                if initialCameraIsSet {
                    sceneViewBuilder(sceneViewProxy)
                        .cameraController(cameraController)
                        .attributionBarHidden(true)
                        .spaceEffect(.transparent)
                        .atmosphereEffect(.off)
                        .interactiveNavigationDisabled(true)
                        .onCameraChanged { camera in
                            currentCamera = camera
                        }
                }
            }
            .ignoresSafeArea(.all)
            .overlay(alignment: calibrationViewAlignment) {
                if configuration is ARWorldTrackingConfiguration,
                   !calibrationViewIsHidden {
                    if !isCalibrating {
                        Button {
                            withAnimation {
                                isCalibrating = true
                            }
                        } label: {
                            Text("Calibrate")
                                .padding()
                        }
                        .background(.regularMaterial)
                        .clipShape(RoundedRectangle(cornerRadius: 10))
                        .disabled(!initialCameraIsSet)
                        .padding()
                        .padding(.vertical)
                    }
                }
            }
            .overlay(alignment: .bottom) {
                if isCalibrating {
                    CalibrationView(
                        heading: $heading,
                        elevation: $elevation,
                        isCalibrating: $isCalibrating,
                        initialElevation: $initialElevation
                    )
                    .padding(.bottom)
                }
            }
            .overlay(alignment: .top) {
                accuracyView
            }
            .overlay {
                ARCoachingOverlay(goal: .geoTracking)
                    .sessionProvider(arViewProxy)
                    .onCoachingOverlayActivate { _ in
                        coachingOverlayIsActive = true
                    }
                    .onCoachingOverlayDeactivate { _ in
                        coachingOverlayIsActive = false
                    }
                    .onCoachingOverlayRequestSessionReset { _ in
                        if let currentLocation {
                            updateWorldTrackingSceneView(for: currentLocation)
                        }
                    }
                    .allowsHitTesting(false)
            }
        }
        .observingInterfaceOrientation($interfaceOrientation)
        .onAppear {
            arViewProxy.session.run(configuration)
        }
        .onDisappear {
            arViewProxy.session.pause()
            Task { await locationDataSource.stop() }
        }
        .task {
            // Start the location data source when the view appears.
            do {
                try await locationDataSource.start()
<<<<<<< HEAD
            } catch {}
        }
        .task {
            for await location in locationDataSource.locations {
                lastLocationTimestamp = location.timestamp
                currentLocation = location
                // Call the method to check if world tracking session needs to be updated.
                updateWorldTrackingSceneView(for: location)
            }
        }
        .task {
            for await heading in locationDataSource.headings {
                currentHeading = heading
            }
        }
        .overlay(alignment: .bottom) {
            if !calibrationViewIsHidden {
                calibrationView
            }
=======
                for await location in locationDataSource.locations {
                    lastLocationTimestamp = location.timestamp
                    currentLocation = location
                    updateSceneView(for: location)
                }
            } catch {}
        }
        .onChange(of: heading) { heading in
            let originCamera = cameraController.originCamera
            cameraController.originCamera = originCamera.rotatedTo(
                heading: heading,
                pitch: originCamera.pitch,
                roll: originCamera.roll
            )
>>>>>>> bce855dc
        }
        .onChange(of: elevation) { elevation in
            let elevationDelta = elevation - (cameraController.originCamera.location.z ?? 0)
            cameraController.originCamera = cameraController.originCamera.elevated(by: elevationDelta)
        }
    }
    
    /// Updates the scene view's camera controller with location and heading.
    /// - Parameters:
    ///   - location: The location for the camera.
    ///   - heading: The heading for the camera.
    private func updateCameraController(location: Location, heading: Double, altitude: Double) {
        // Add some of the vertical accuracy to the z value of the position, that way if the
        // GPS location is not accurate, it won't end up below the earth's surface.
        let adjustedAltitude = altitude + location.verticalAccuracy
        
        cameraController.originCamera = Camera(
            latitude: location.position.y,
            longitude: location.position.x,
            altitude: adjustedAltitude,
            heading: heading,
            pitch: 90,
            roll: 0
        )
        
        // We have to do this or the error gets bigger and bigger.
        cameraController.transformationMatrix = .identity
    }
    
    /// Updates the scene view's camera controller with a new location coming from the
    /// location data source and resets the AR session when using world-tracking configuration.
    /// - Parameter location: The location data source location.
    private func updateWorldTrackingSceneView(for location: Location) {
        // Do not update the scene view when the coaching overlay is in place.
        guard !coachingOverlayIsActive else { return }
        
        // Update if the location is more than 10 seconds old.
        guard abs(lastLocationTimestamp?.timeIntervalSinceNow ?? 0) < 10 else { return }
        
        // Make sure that horizontal and vertical accuracy are valid.
        guard location.horizontalAccuracy > validAccuracyThreshold,
              location.verticalAccuracy > validAccuracyThreshold else { return }
        
        // Make sure we need to update the camera based on distance deviation.
        guard shouldUpdateCamera(for: location) else { return }
        
<<<<<<< HEAD
        updateCameraController(location: location, heading: calibrationHeading ?? 0, altitude: currentPosition?.z ?? 0)
=======
        if !initialCameraIsSet {
            let heading = 0.0
            cameraController.originCamera = Camera(
                latitude: location.position.y,
                longitude: location.position.x,
                altitude: altitude,
                heading: heading,
                pitch: 90,
                roll: 0
            )
            self.heading = heading
            elevation = altitude
            initialElevation = altitude
        } else {
            // Ignore location updates when calibrating heading and elevation.
            guard !isCalibrating else { return }
            cameraController.originCamera = Camera(
                latitude: location.position.y,
                longitude: location.position.x,
                altitude: elevation,
                heading: heading,
                pitch: 90,
                roll: 0
            )
        }
>>>>>>> bce855dc
        
        // Reset the AR session to provide the best tracking performance.
        arViewProxy.session.run(configuration, options: .resetTracking)
        
        // If initial camera is not set, then we set it the flag here to true
        // and set the status text to empty.
        if !initialCameraIsSet {
            initialCameraIsSet = true
        }
    }
    
    /// Returns a Boolean value indicating if the camera should be updated for a location
    /// coming in from the location data source based on current camera deviation.
    /// - Parameter location: The location data source location.
    /// - Returns: A Boolean value indicating if the camera should be updated.
    func shouldUpdateCamera(for location: Location) -> Bool {
        guard let currentCamera, let currentPosition else { return false }
        
        // Measure the distance between the location datasource's reported location
        // and the camera's current location.
        guard let result = GeometryEngine.geodeticDistance(
            from: currentCamera.location,
            to: currentPosition,
            distanceUnit: .meters,
            azimuthUnit: nil,
            curveType: .geodesic
        ) else {
            return false
        }
        
        // If the location becomes off by over a certain threshold, then update the camera location.
        return result.distance.value > distanceThreshold ? true : false
    }
    
    /// Sets the visibility of the calibration view for the AR experience.
    /// - Parameter hidden: A Boolean value that indicates whether to hide the
    ///  calibration view.
    public func calibrationViewHidden(_ hidden: Bool) -> Self {
        var view = self
        view.calibrationViewIsHidden = hidden
        return view
    }
    
<<<<<<< HEAD
    /// A view that allows the user to calibrate the heading of the scene view camera controller.
    var calibrationView: some View {
        HStack {
            Button {
                let heading = cameraController.originCamera.heading + 1
                updateHeading(heading)
                calibrationHeading = heading
            } label: {
                Image(systemName: "plus")
            }
            
            Text("heading: \(calibrationHeading?.rounded() ?? cameraController.originCamera.heading.rounded(.towardZero), format: .number)")
            
            Button {
                let heading = cameraController.originCamera.heading - 1
                updateHeading(heading)
                calibrationHeading = heading
            } label: {
                Image(systemName: "minus")
            }
        }
=======
    /// Sets the alignment of the calibration view.
    /// - Parameter alignment: The alignment for the calibration view.
    public func calibrationViewAlignment(_ alignment: Alignment) -> Self {
        var view = self
        view.calibrationViewAlignment = alignment
        return view
>>>>>>> bce855dc
    }
    
    /// A view that displays the horizontal and vertical accuracy of the current location datasource location.
    @ViewBuilder
    var accuracyView: some View {
        if let currentLocation {
            VStack {
                Text("H. Accuracy: \(currentLocation.horizontalAccuracy.formatted(.number.precision(.fractionLength(2))))")
                Text("V. Accuracy: \(currentLocation.verticalAccuracy.formatted(.number.precision(.fractionLength(2))))")
            }
            .multilineTextAlignment(.center)
            .padding(8)
            .frame(maxWidth: .infinity, alignment: .center)
            .background(.regularMaterial)
            .clipShape(RoundedRectangle(cornerRadius: 10))
            .padding([.horizontal, .top])
        }
    }
    
    /// The type of tracking configuration used by the view.
    public enum TrackingType {
        /// Geo-tracking.
        case geoTracking
        /// World-tracking.
        case worldTracking
        
        /// The `ARConfiguration` object for the tracking type.
        var trackingConfiguration: ARConfiguration {
            let geoTrackingConfiguration = ARGeoTrackingConfiguration()
            let worldTrackingConfiguration = ARWorldTrackingConfiguration()
            // Set world alignment to `gravityAndHeading` so the world-tracking configuration
            // uses geographic location from the device. Geo-tracking uses it by default.
            worldTrackingConfiguration.worldAlignment = .gravityAndHeading
            
            switch self {
            case .geoTracking:
                return geoTrackingConfiguration
            case .worldTracking:
                return worldTrackingConfiguration
            }
        }
    }
}<|MERGE_RESOLUTION|>--- conflicted
+++ resolved
@@ -50,10 +50,7 @@
     @State private var currentLocation: Location?
     /// The current device heading.
     @State private var currentHeading: Double?
-    /// The calibrated camera heading.
-    @State private var calibrationHeading: Double?
     /// The valid accuracy threshold for a location in meters.
-<<<<<<< HEAD
     private let validAccuracyThreshold = 0.0
     /// The distance threshold in meters between camera and device location to reset
     /// world-tracking session.
@@ -67,13 +64,10 @@
         else { return nil }
         return position
     }
-=======
-    private var validAccuracyThreshold = 0.0
     /// Determines the alignment of the calibration view.
     private var calibrationViewAlignment: Alignment = .bottom
     /// The initial camera controller elevation.
     @State private var initialElevation = 0.0
->>>>>>> bce855dc
     
     /// Creates a world scale scene view.
     /// - Parameters:
@@ -86,7 +80,7 @@
     /// be effectively viewed in augmented reality. Properties such as the camera controller,
     /// and view drawing mode.
     public init(
-        trackingType: TrackingType = .geoTracking,
+        trackingType: TrackingType = .worldTracking,
         locationDataSource: LocationDataSource = SystemLocationDataSource(),
         clippingDistance: Double? = nil,
         @ViewBuilder sceneView: @escaping (SceneViewProxy) -> SceneView
@@ -217,7 +211,6 @@
             // Start the location data source when the view appears.
             do {
                 try await locationDataSource.start()
-<<<<<<< HEAD
             } catch {}
         }
         .task {
@@ -233,30 +226,15 @@
                 currentHeading = heading
             }
         }
-        .overlay(alignment: .bottom) {
-            if !calibrationViewIsHidden {
-                calibrationView
-            }
-=======
-                for await location in locationDataSource.locations {
-                    lastLocationTimestamp = location.timestamp
-                    currentLocation = location
-                    updateSceneView(for: location)
-                }
-            } catch {}
-        }
         .onChange(of: heading) { heading in
-            let originCamera = cameraController.originCamera
-            cameraController.originCamera = originCamera.rotatedTo(
-                heading: heading,
-                pitch: originCamera.pitch,
-                roll: originCamera.roll
-            )
->>>>>>> bce855dc
+            if let currentLocation {
+                updateCameraController(location: currentLocation, heading: heading, altitude: elevation)
+            }
         }
         .onChange(of: elevation) { elevation in
-            let elevationDelta = elevation - (cameraController.originCamera.location.z ?? 0)
-            cameraController.originCamera = cameraController.originCamera.elevated(by: elevationDelta)
+            if let currentLocation {
+                updateCameraController(location: currentLocation, heading: heading, altitude: elevation)
+            }
         }
     }
     
@@ -265,6 +243,8 @@
     ///   - location: The location for the camera.
     ///   - heading: The heading for the camera.
     private func updateCameraController(location: Location, heading: Double, altitude: Double) {
+        // Ignore location updates when calibrating heading and elevation.
+        guard !isCalibrating else { return }
         // Add some of the vertical accuracy to the z value of the position, that way if the
         // GPS location is not accurate, it won't end up below the earth's surface.
         let adjustedAltitude = altitude + location.verticalAccuracy
@@ -297,37 +277,9 @@
               location.verticalAccuracy > validAccuracyThreshold else { return }
         
         // Make sure we need to update the camera based on distance deviation.
-        guard shouldUpdateCamera(for: location) else { return }
-        
-<<<<<<< HEAD
-        updateCameraController(location: location, heading: calibrationHeading ?? 0, altitude: currentPosition?.z ?? 0)
-=======
-        if !initialCameraIsSet {
-            let heading = 0.0
-            cameraController.originCamera = Camera(
-                latitude: location.position.y,
-                longitude: location.position.x,
-                altitude: altitude,
-                heading: heading,
-                pitch: 90,
-                roll: 0
-            )
-            self.heading = heading
-            elevation = altitude
-            initialElevation = altitude
-        } else {
-            // Ignore location updates when calibrating heading and elevation.
-            guard !isCalibrating else { return }
-            cameraController.originCamera = Camera(
-                latitude: location.position.y,
-                longitude: location.position.x,
-                altitude: elevation,
-                heading: heading,
-                pitch: 90,
-                roll: 0
-            )
-        }
->>>>>>> bce855dc
+        guard !initialCameraIsSet || shouldUpdateCamera(for: location) else { return }
+        
+        updateCameraController(location: location, heading: heading, altitude: elevation)
         
         // Reset the AR session to provide the best tracking performance.
         arViewProxy.session.run(configuration, options: .resetTracking)
@@ -371,36 +323,12 @@
         return view
     }
     
-<<<<<<< HEAD
-    /// A view that allows the user to calibrate the heading of the scene view camera controller.
-    var calibrationView: some View {
-        HStack {
-            Button {
-                let heading = cameraController.originCamera.heading + 1
-                updateHeading(heading)
-                calibrationHeading = heading
-            } label: {
-                Image(systemName: "plus")
-            }
-            
-            Text("heading: \(calibrationHeading?.rounded() ?? cameraController.originCamera.heading.rounded(.towardZero), format: .number)")
-            
-            Button {
-                let heading = cameraController.originCamera.heading - 1
-                updateHeading(heading)
-                calibrationHeading = heading
-            } label: {
-                Image(systemName: "minus")
-            }
-        }
-=======
     /// Sets the alignment of the calibration view.
     /// - Parameter alignment: The alignment for the calibration view.
     public func calibrationViewAlignment(_ alignment: Alignment) -> Self {
         var view = self
         view.calibrationViewAlignment = alignment
         return view
->>>>>>> bce855dc
     }
     
     /// A view that displays the horizontal and vertical accuracy of the current location datasource location.
