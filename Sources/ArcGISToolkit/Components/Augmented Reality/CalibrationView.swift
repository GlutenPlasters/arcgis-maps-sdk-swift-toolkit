--- conflicted
+++ resolved
@@ -60,11 +60,7 @@
                                 .font(.body.smallCaps())
                                 .foregroundStyle(.secondary)
                             Spacer()
-<<<<<<< HEAD
-                            Text((viewModel.calibrationHeading ?? viewModel.cameraController.originCamera.heading), format: .number.precision(.fractionLength(0)))
-=======
                             Text(heading, format: .number.precision(.fractionLength(0)))
->>>>>>> c37805c6
                             + Text("°")
                             Spacer()
                         }
@@ -91,13 +87,8 @@
                                 .font(.body.smallCaps())
                                 .foregroundStyle(.secondary)
                             Spacer()
-<<<<<<< HEAD
-                            Text((viewModel.calibrationElevation ?? viewModel.cameraController.originCamera.location.z ?? 0), format: .number.precision(.fractionLength(0)))
-                            + Text("m")
-=======
                             Text(elevation, format: .number.precision(.fractionLength(0)))
                             + Text(" m")
->>>>>>> c37805c6
                             Spacer()
                         }
                     } onIncrement: {
