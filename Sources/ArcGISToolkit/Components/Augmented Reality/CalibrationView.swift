--- conflicted
+++ resolved
@@ -73,13 +73,8 @@
                         heading = (heading - 1).clamped(to: -180...180)
                     }
                 }
-<<<<<<< HEAD
                 Joyslider()
                     .onValueChanged { delta in
-=======
-                JoystickSliderView()
-                    .onSliderDeltaValueChanged { delta in
->>>>>>> cb85102e
                         heading = (heading + delta).clamped(to: -180...180)
                     }
             }
