--- conflicted
+++ resolved
@@ -26,27 +26,19 @@
     ///   - detent: <#detent description#>
     /// - Returns: <#description#>
     func floatingPanel<Content>(
-<<<<<<< HEAD
         isPresented: Binding<Bool>,
         backgroundColor: Color = Color(uiColor: .systemBackground),
         horizontalAlignment: HorizontalAlignment = .trailing,
-=======
->>>>>>> 687e3984
         detent: Binding<FloatingPanelDetent>,
-        isPresented: Binding<Bool>,
         maxWidth: CGFloat = 400,
         _ content: @escaping () -> Content
     ) -> some View where Content: View {
         modifier(
             FloatingPanelModifier(
-<<<<<<< HEAD
+                detent: detent,
                 isPresented: isPresented,
                 backgroundColor: backgroundColor,
                 horizontalAlignment: horizontalAlignment,
-=======
->>>>>>> 687e3984
-                detent: detent,
-                isPresented: isPresented,
                 maxWidth: maxWidth,
                 innerContent: content()
             )
@@ -71,17 +63,13 @@
     @Binding var isPresented: Bool
     
     /// <#Description#>
-<<<<<<< HEAD
     let backgroundColor: Color
     
     /// <#Description#>
     let horizontalAlignment: HorizontalAlignment
     
     /// <#Description#>
-    var detent: Binding<FloatingPanelDetent>
-=======
     let maxWidth: CGFloat
->>>>>>> 687e3984
     
     /// <#Description#>
     let innerContent: InnerContent
