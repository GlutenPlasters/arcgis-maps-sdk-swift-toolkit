// Copyright 2022 Esri
//
// Licensed under the Apache License, Version 2.0 (the "License");
// you may not use this file except in compliance with the License.
// You may obtain a copy of the License at
//
//   https://www.apache.org/licenses/LICENSE-2.0
//
// Unless required by applicable law or agreed to in writing, software
// distributed under the License is distributed on an "AS IS" BASIS,
// WITHOUT WARRANTIES OR CONDITIONS OF ANY KIND, either express or implied.
// See the License for the specific language governing permissions and
// limitations under the License.

import ArcGIS
import SwiftUI

/// The `Bookmarks` component displays a list of bookmarks and allows the user to make a selection.
/// You can initialize the component with an array of bookmarks or with a `GeoModel`
/// containing bookmarks.
///
/// The map or scene will automatically pan and zoom to the selected bookmark when a `GeoViewProxy`
/// is provided in the initializer. Alternatively, handle selection changes manually using the bound
/// `selection` property.
///
/// The component will automatically hide itself when a selection is made.
///
/// @Image(source: Bookmarks, alt: "An image of the Bookmarks component.")
///
/// To see it in action, try out the [Examples](https://github.com/Esri/arcgis-maps-sdk-swift-toolkit/tree/main/Examples/Examples)
/// and refer to [BookmarksExampleView.swift](https://github.com/Esri/arcgis-maps-sdk-swift-toolkit/blob/main/Examples/Examples/BookmarksExampleView.swift)
<<<<<<< HEAD
/// in the project. To learn more about using the `Bookmarks` component see the <doc:BookmarksTutorial>.
=======
/// in the project. To learn more about using the `Bookmarks` component see <doc:BookmarksTutorial>.
>>>>>>> 5e938520
public struct Bookmarks: View {
    /// The data source used to initialize the view.
    enum BookmarkSource {
        case array([Bookmark])
        case geoModel(GeoModel)
    }
    
    /// The bookmark data source.
    let bookmarkSource: BookmarkSource
    
    /// The proxy to provide access to geo view operations.
    private let geoViewProxy: GeoViewProxy?
    
    /// An error that occurred while loading the geo model.
    @State private var loadingError: Error?
    
    /// Indicates if bookmarks have loaded and are ready for display.
    @State private var isGeoModelLoaded = false
    
    /// Determines if the bookmarks list is currently shown or not.
    @Binding private var isPresented: Bool
    
    /// The selected bookmark.
    private var selection: Binding<Bookmark?>?
    
    /// User defined action to be performed when a bookmark is selected.
    ///
    /// Use this when you prefer to self-manage the response to a bookmark selection. Use either
    /// `onSelectionChanged(perform:)` or `viewpoint` exclusively.
    var selectionChangedAction: ((Bookmark) -> Void)? = nil
    
    /// If non-`nil`, this viewpoint is updated when a bookmark is selected.
    private var viewpoint: Binding<Viewpoint?>?
    
    public var body: some View {
        VStack {
            BookmarksHeader(isPresented: $isPresented)
                .padding([.horizontal, .top])
            Divider()
            switch bookmarkSource {
            case .array(let array):
                makeList(bookmarks: array)
            case .geoModel(let geoModel):
                if isGeoModelLoaded {
                    makeList(bookmarks: geoModel.bookmarks)
                } else if let loadingError {
                    makeErrorMessage(with: loadingError)
                } else if !isGeoModelLoaded {
                    makeLoadingView(geoModel: geoModel)
                }
            }
            Spacer()
        }
        .frame(idealWidth: 320, idealHeight: 428)
    }
}

public extension Bookmarks {
    /// Creates a `Bookmarks` component.
    /// - Parameters:
    ///   - isPresented: Determines if the bookmarks list is presented.
    ///   - bookmarks: An array of bookmarks. Use this when displaying bookmarks defined at runtime.
    ///   - selection: A selected Bookmark.
    ///   - geoViewProxy: The proxy to provide access to geo view operations.
    ///
    /// When a `GeoViewProxy` is provided, the map or scene will automatically pan and zoom to the
    /// selected bookmark.
    init(
        isPresented: Binding<Bool>,
        bookmarks: [Bookmark],
        selection: Binding<Bookmark?>,
        geoViewProxy: GeoViewProxy? = nil
    ) {
        self.init(
            bookmarkSource: .array(bookmarks),
            geoViewProxy: geoViewProxy,
            isPresented: isPresented,
            selection: selection
        )
    }
    
    /// Creates a `Bookmarks` component.
    /// - Parameters:
    ///   - isPresented: Determines if the bookmarks list is presented.
    ///   - geoModel: A `GeoModel` authored with pre-existing bookmarks.
    ///   - selection: A selected Bookmark.
    ///   - geoViewProxy: The proxy to provide access to geo view operations.
    ///
    /// When a `GeoViewProxy` is provided, the map or scene will automatically pan and zoom to the
    /// selected bookmark.
    init(
        isPresented: Binding<Bool>,
        geoModel: GeoModel,
        selection: Binding<Bookmark?>,
        geoViewProxy: GeoViewProxy? = nil
    ) {
        self.init(
            bookmarkSource: .geoModel(geoModel),
            geoViewProxy: geoViewProxy,
            isPresented: isPresented,
            selection: selection
        )
    }
}

extension Bookmarks {
    /// Performs the necessary actions when a bookmark is selected.
    ///
    /// This includes indicating that bookmarks should be set to a hidden state, and changing the viewpoint
    /// binding (if provided) or calling the action provided by the `onSelectionChanged(perform:)` modifier.
    /// - Parameter bookmark: The bookmark that was selected.
    func selectBookmark(_ bookmark: Bookmark) {
        selection?.wrappedValue = bookmark
        isPresented = false
        
        if let geoViewProxy, let viewpoint = bookmark.viewpoint {
            Task {
                await geoViewProxy.setViewpoint(viewpoint, duration: nil)
            }
        } else if let viewpoint = viewpoint {
            viewpoint.wrappedValue = bookmark.viewpoint
        }
        
        if let selectionChangedAction {
            selectionChangedAction(bookmark)
        }
    }
    
    /// Makes a view that is shown when the `GeoModel` failed to load.
    private func makeErrorMessage(with loadingError: Error) -> Text {
        Text(
            "Error loading bookmarks: \(loadingError.localizedDescription)",
            bundle: .toolkitModule,
            comment: """
                     An error message shown when a GeoModel failed to load.
                     The variable provides additional data.
                     """
        )
    }
    
    /// Makes a view that shows a list of bookmarks.
    /// - Parameter bookmarks: The bookmarks to be shown.
    @ViewBuilder private func makeList(bookmarks: [Bookmark]) -> some View {
        if bookmarks.isEmpty {
            noBookmarks
        } else {
            List(bookmarks.sorted { $0.name <  $1.name }, id: \.self, selection: selection) { bookmark in
                // When 'init(isPresented:bookmarks:viewpoint:)' and
                // 'init(isPresented:geoModel:viewpoint:)' are removed, this
                // button can be replaced with 'Text' and the list's selection
                // mechanism and 'onChange(of: selection)' can be used instead.
                Button {
                    selectBookmark(bookmark)
                } label: {
                    Text(bookmark.name)
                        // Make the entire row tappable.
                        .frame(maxWidth: .infinity, maxHeight: .infinity, alignment: .leading)
                        .contentShape(Rectangle())
                }
                .buttonStyle(.plain)
#if targetEnvironment(macCatalyst)
                .listRowBackground(bookmark == selection?.wrappedValue ? nil : Color.clear)
#endif
            }
            .listStyle(.plain)
        }
    }
    
    /// Makes a view that is shown while a `GeoModel` is loading.
    private func makeLoadingView(geoModel: GeoModel) -> some View {
        return ProgressView()
            .padding()
            .task(id: geoModel) {
                do {
                    try await geoModel.load()
                    isGeoModelLoaded = true
                } catch {
                    loadingError = error
                }
            }
    }
    
    /// A view that is shown when no bookmarks are present.
    private var noBookmarks: some View {
        Label {
            Text(
                "No bookmarks",
                bundle: .toolkitModule,
                comment: "A label indicating that no bookmarks are available for selection."
            )
        } icon: {
            Image(systemName: "bookmark.slash")
        }
        .foregroundColor(.primary)
        .padding()
    }
}

public extension Bookmarks /* Deprecated */ {
    /// Creates a `Bookmarks` component.
    /// - Parameters:
    ///   - isPresented: Determines if the bookmarks list is presented.
    ///   - bookmarks: An array of bookmarks. Use this when displaying bookmarks defined at runtime.
    ///   - viewpoint: A viewpoint binding that will be updated when a bookmark is selected.
    /// - Attention: Deprecated at 200.5.
    @available(*, deprecated, message: "Use 'init(isPresented:bookmarks:selection:geoViewProxy:)' instead.")
    init(
        isPresented: Binding<Bool>,
        bookmarks: [Bookmark],
        viewpoint: Binding<Viewpoint?>? = nil
    ) {
        self.init(
            bookmarkSource: .array(bookmarks),
            geoViewProxy: nil,
            isPresented: isPresented,
            viewpoint: viewpoint
        )
    }
    
    /// Creates a `Bookmarks` component.
    /// - Parameters:
    ///   - isPresented: Determines if the bookmarks list is presented.
    ///   - geoModel: A `GeoModel` authored with pre-existing bookmarks.
    ///   - viewpoint: A viewpoint binding that will be updated when a bookmark is selected.
    /// - Attention: Deprecated at 200.5.
    @available(*, deprecated, message: "Use 'init(isPresented:geoModel:selection:geoViewProxy:)' instead.")
    init(
        isPresented: Binding<Bool>,
        geoModel: GeoModel,
        viewpoint: Binding<Viewpoint?>? = nil
    ) {
        self.init(
            bookmarkSource: .geoModel(geoModel),
            geoViewProxy: nil,
            isPresented: isPresented,
            viewpoint: viewpoint
        )
    }
    
    /// Sets an action to perform when the bookmark selection changes.
    /// - Parameter action: The action to perform when the bookmark selection has changed.
    /// - Attention: Deprecated at 200.5.
    @available(*, deprecated)
    func onSelectionChanged(
        perform action: @escaping (Bookmark) -> Void
    ) -> Bookmarks {
        var copy = self
        copy.selectionChangedAction = action
        return copy
    }
}<|MERGE_RESOLUTION|>--- conflicted
+++ resolved
@@ -29,11 +29,7 @@
 ///
 /// To see it in action, try out the [Examples](https://github.com/Esri/arcgis-maps-sdk-swift-toolkit/tree/main/Examples/Examples)
 /// and refer to [BookmarksExampleView.swift](https://github.com/Esri/arcgis-maps-sdk-swift-toolkit/blob/main/Examples/Examples/BookmarksExampleView.swift)
-<<<<<<< HEAD
 /// in the project. To learn more about using the `Bookmarks` component see the <doc:BookmarksTutorial>.
-=======
-/// in the project. To learn more about using the `Bookmarks` component see <doc:BookmarksTutorial>.
->>>>>>> 5e938520
 public struct Bookmarks: View {
     /// The data source used to initialize the view.
     enum BookmarkSource {
