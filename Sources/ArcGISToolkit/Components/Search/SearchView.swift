// Copyright 2021 Esri.

// Licensed under the Apache License, Version 2.0 (the "License");
// you may not use this file except in compliance with the License.
// You may obtain a copy of the License at
// http://www.apache.org/licenses/LICENSE-2.0

// Unless required by applicable law or agreed to in writing, software
// distributed under the License is distributed on an "AS IS" BASIS,
// WITHOUT WARRANTIES OR CONDITIONS OF ANY KIND, either express or implied.
// See the License for the specific language governing permissions and
// limitations under the License.

import SwiftUI
import Combine
import ArcGIS

/// SearchView presents a search experience, powered by an underlying SearchViewModel.
public struct SearchView: View {
    /// Creates a new `SearchView`.
    /// - Parameters:
    ///   - searchViewModel: The view model used by `SearchView`.
    ///   - viewpoint: The `Viewpoint` used to zoom to results.
    ///   - resultsOverlay: The `GraphicsOverlay` used to display results.
    public init(
        searchViewModel: SearchViewModel? = nil,
        viewpoint: Binding<Viewpoint?>? = nil,
        resultsOverlay: GraphicsOverlay? = nil
    ) {
        if let searchViewModel = searchViewModel {
            self.searchViewModel = searchViewModel
        }
        else {
            self.searchViewModel = SearchViewModel(
                sources: [LocatorSearchSource()]
            )
        }
        self.resultsOverlay = resultsOverlay
        self.viewpoint = viewpoint
    }
    
    /// The view model used by the view. The `SearchViewModel` manages state and handles the
    /// activity of searching. The view observes `SearchViewModel` for changes in state. The view
    /// calls methods on `SearchViewModel` in response to user action.
    @ObservedObject
    var searchViewModel: SearchViewModel
    
    /// The `Viewpoint` used to pan/zoom to results.  If `nil`, there will be no zooming to results.
    private var viewpoint: Binding<Viewpoint?>? = nil
    
    /// The `GraphicsOverlay` used to display results.  If `nil`, no results will be displayed.
    private var resultsOverlay: GraphicsOverlay? = nil
    
    /// Determines whether a built-in result view will be shown. Defaults to true.
    /// If false, the result display/selection list is not shown. Set to false if you want to hide the results
    /// or define a custom result list. You might use a custom result list to show results in a separate list,
    /// disconnected from the rest of the search view.
    /// Note: this is set using the `enableResultListView` modifier.
    private var enableResultListView = true
    
    /// Message to show when there are no results or suggestions.  Defaults to "No results found".
    /// Note: this is set using the `noResultMessage` modifier.
    private var noResultMessage = "No results found"
    
    private var searchBarWidth: CGFloat = 360.0
    
    @State
    private var shouldZoomToResults = true
    
    /// Determines whether the results lists are displayed.
    @State
    private var showResultListView: Bool = true
    
    public var body: some View {
        VStack {
            HStack {
                VStack (alignment: .center) {
                    SearchField(
                        defaultPlaceholder: searchViewModel.defaultPlaceholder,
                        currentQuery: $searchViewModel.currentQuery,
                        isShowResultsHidden: !enableResultListView,
                        showResults: $showResultListView,
                        onCommit: { searchViewModel.commitSearch() }
                    )

                    if enableResultListView, showResultListView {
                        if let results = searchViewModel.results {
                            SearchResultList(
                                searchResults: results,
                                selectedResult: $searchViewModel.selectedResult,
                                noResultMessage: noResultMessage
                            )
                        } else if let suggestions = searchViewModel.suggestions {
                            SearchSuggestionList(
                                suggestionResults: suggestions,
                                currentSuggestion: $searchViewModel.currentSuggestion,
                                noResultMessage: noResultMessage
                            )
                        }
                    }
                }
                .frame(width: searchBarWidth)
            }
            Spacer()
            if searchViewModel.isEligibleForRequery {
                Button("Repeat Search Here") {
                    shouldZoomToResults = false
                    searchViewModel.repeatSearch()
                }
                .esriBorder()
            }
        }
        .listStyle(.plain)
        .onChange(of: searchViewModel.results, perform: display(searchResults:))
        .onChange(of: searchViewModel.selectedResult, perform: display(selectedResult:))
        .onReceive(searchViewModel.$currentQuery) { _ in
            searchViewModel.updateSuggestions()
        }
    }
    
    // MARK: Modifiers
    
    /// Determines whether a built-in result view will be shown. If `false`, the result display/selection
    /// list is not shown. Set to `false` if you want to define a custom result list. You might use a
    /// custom result list to show results in a separate list, disconnected from the rest of the search view.
    /// Defaults to `true`.
    /// - Parameter enableResultListView: The new value.
    /// - Returns: A new `SearchView`.
    public func enableResultListView(_ enableResultListView: Bool) -> Self {
        var copy = self
        copy.enableResultListView = enableResultListView
        return copy
    }
    
    /// Message to show when there are no results or suggestions.  Defaults to "No results found".
    /// - Parameter noResultMessage: The new value.
    /// - Returns: A new `SearchView`.
    public func noResultMessage(_ noResultMessage: String) -> Self {
        var copy = self
        copy.noResultMessage = noResultMessage
        return copy
    }
    
    /// The width of the search bar.
    /// - Parameter searchBarWidth: The desired width of the search bar.
    /// - Returns: A new `SearchView`.
    public func searchBarWidth(_ searchBarWidth: CGFloat) -> Self {
        var copy = self
        copy.searchBarWidth = searchBarWidth
        return copy
    }
}

extension SearchView {
    private func display(searchResults: Result<[SearchResult], SearchError>?) {
        guard let resultsOverlay = resultsOverlay else { return }
        switch searchResults {
        case .success(let results):
            let resultGraphics: [Graphic] = results.compactMap { result in
                guard let graphic = result.geoElement as? Graphic else { return nil }
                graphic.update(with: result)
                return graphic
            }
            resultsOverlay.removeAllGraphics()
            resultsOverlay.addGraphics(resultGraphics)
            
            if !resultGraphics.isEmpty,
               let envelope = resultsOverlay.extent,
               shouldZoomToResults {
                let builder = EnvelopeBuilder(envelope: envelope)
                builder.expand(factor: 1.1)
                let targetExtent = builder.toGeometry() as! Envelope
                viewpoint?.wrappedValue = Viewpoint(
                    targetExtent: targetExtent
                )
                searchViewModel.lastSearchExtent = targetExtent
            } else {
                viewpoint?.wrappedValue = nil
            }
        default:
            resultsOverlay.removeAllGraphics()
            viewpoint?.wrappedValue = nil
        }
        
        if !shouldZoomToResults { shouldZoomToResults = true }
    }
    
    private func display(selectedResult: SearchResult?) {
        guard let selectedResult = selectedResult else { return }
        viewpoint?.wrappedValue = selectedResult.selectionViewpoint
    }
}

struct SearchResultList: View {
    var searchResults: Result<[SearchResult], SearchError>
    @Binding var selectedResult: SearchResult?
    var noResultMessage: String
    
    var body: some View {
        List {
            switch searchResults {
            case .success(let results):
                if results.count > 1 {
                    // Only show the list if we have more than one result.
<<<<<<< HEAD
                    List {
                        ForEach(results) { result in
                            HStack {
                                ResultRow(searchResult: result)
                                    .onTapGesture {
                                        selectedResult = result
                                    }
                                if result == selectedResult {
                                    Spacer()
                                    Image(systemName: "checkmark.circle.fill")
                                        .foregroundColor(.accentColor)
=======
                    ForEach(results) { result in
                        HStack {
                            SearchResultRow(result: result)
                                .onTapGesture {
                                    selectedResult = result
>>>>>>> 9334e7ed
                                }
                            if result == selectedResult {
                                Spacer()
                                Image(systemName: "checkmark.circle.fill")
                                    .foregroundColor(.accentColor)
                            }
                        }
                    }
                } else if results.isEmpty {
                    Text(noResultMessage)
                }
            case .failure(let error):
                Text(error.localizedDescription)
            }
        }
        .esriBorder(padding: EdgeInsets())
    }
}

struct SearchSuggestionList: View {
    var suggestionResults: Result<[SearchSuggestion], SearchError>
    @Binding var currentSuggestion: SearchSuggestion?
    var noResultMessage: String
    
    var body: some View {
        Group {
            switch suggestionResults {
            case .success(let suggestions):
                if !suggestions.isEmpty {
                    List {
                        if suggestions.count > 0 {
                            ForEach(suggestions) { suggestion in
                                ResultRow(searchSuggestion: suggestion)
                                    .onTapGesture() {
                                        currentSuggestion = suggestion
                                    }
                            }
                        }
                    }
                }
                else {
                    List {
                        Text(noResultMessage)
                    }
                }
            case .failure(let error):
                List {
                    Text(error.errorDescription)
                }
            }
        }
        .esriBorder(padding: EdgeInsets())
    }
}

struct ResultRow: View {
    var title: String
    var subtitle: String = ""
    var image: AnyView

    var body: some View {
        HStack {
            image
            VStack (alignment: .leading){
                Text(title)
                    .font(.callout)
                if !subtitle.isEmpty {
                    Text(subtitle)
                        .font(.caption)
                }
            }
        }
    }
}

extension ResultRow {
    init(searchSuggestion: SearchSuggestion) {
        self.init(
            title: searchSuggestion.displayTitle,
            subtitle: searchSuggestion.displaySubtitle,
            image: AnyView(
                (searchSuggestion.isCollection ?
                 Image(systemName: "magnifyingglass") :
                    Image(
                        uiImage: UIImage(
                            named: "pin",
                            in: Bundle.module, with: nil
                        )!
                    )
                )
                    .foregroundColor(.secondary)
            )
        )
    }
    
    init(searchResult: SearchResult) {
        self.init(
            title: searchResult.displayTitle,
            subtitle: searchResult.displaySubtitle,
            image: AnyView(
                Image(uiImage: UIImage.mapPin)
                    .scaleEffect(0.65)
            )
        )
    }
}

private extension Graphic {
    func update(with result: SearchResult) {
        if symbol == nil {
            symbol = Symbol.searchResult()
        }
        setAttributeValue(result.displayTitle, forKey: "displayTitle")
        setAttributeValue(result.displaySubtitle, forKey: "displaySubtitle")
    }
}

private extension Symbol {
    /// A search result marker symbol.
    static func searchResult() -> MarkerSymbol {
        let image = UIImage.mapPin
        let symbol = PictureMarkerSymbol(image: image)
        symbol.offsetY = Float(image.size.height / 2.0)
        return symbol
    }
}

extension UIImage {
    static var mapPin: UIImage {
        return UIImage(named: "MapPin", in: Bundle.module, with: nil)!
    }
}<|MERGE_RESOLUTION|>--- conflicted
+++ resolved
@@ -202,25 +202,11 @@
             case .success(let results):
                 if results.count > 1 {
                     // Only show the list if we have more than one result.
-<<<<<<< HEAD
-                    List {
-                        ForEach(results) { result in
-                            HStack {
-                                ResultRow(searchResult: result)
-                                    .onTapGesture {
-                                        selectedResult = result
-                                    }
-                                if result == selectedResult {
-                                    Spacer()
-                                    Image(systemName: "checkmark.circle.fill")
-                                        .foregroundColor(.accentColor)
-=======
                     ForEach(results) { result in
                         HStack {
-                            SearchResultRow(result: result)
+                            ResultRow(searchResult: result)
                                 .onTapGesture {
                                     selectedResult = result
->>>>>>> 9334e7ed
                                 }
                             if result == selectedResult {
                                 Spacer()
