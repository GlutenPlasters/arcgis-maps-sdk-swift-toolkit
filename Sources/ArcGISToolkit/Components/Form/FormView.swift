// Copyright 2023 Esri.

// Licensed under the Apache License, Version 2.0 (the "License");
// you may not use this file except in compliance with the License.
// You may obtain a copy of the License at
// http://www.apache.org/licenses/LICENSE-2.0

// Unless required by applicable law or agreed to in writing, software
// distributed under the License is distributed on an "AS IS" BASIS,
// WITHOUT WARRANTIES OR CONDITIONS OF ANY KIND, either express or implied.
// See the License for the specific language governing permissions and
// limitations under the License.

import ArcGIS
import SwiftUI

/// Forms allow users to edit information about GIS features.
/// - Since: 200.3
public struct FormView: View {
    @Environment(\.formElementPadding) var elementPadding
    
    /// The form's configuration.
    private var featureForm: FeatureForm?
    
    /// Initializes a form view.
    /// - Parameter featureForm: The form's configuration.
    public init(featureForm: FeatureForm?) {
        self.featureForm = featureForm
    }
    
    public var body: some View {
        ScrollView {
            VStack(alignment: .leading) {
                FormHeader(title: featureForm?.title)
                    .padding([.bottom], elementPadding)
                ForEach(featureForm?.elements ?? [], id: \.label) { element in
                    makeElement(element)
                }
            }
        }
    }
}

extension FormView {
    /// Makes UI for a form element.
    /// - Parameter element: The element to generate UI for.
    @ViewBuilder func makeElement(_ element: FormElement) -> some View {
        switch element {
        case let element as FieldFormElement:
            makeFieldElement(element)
        case let element as GroupFormElement:
            makeGroupElement(element)
        default:
            EmptyView()
        }
    }
    
    /// Makes UI for a field form element.
    /// - Parameter element: The element to generate UI for.
    @ViewBuilder func makeFieldElement(_ element: FieldFormElement) -> some View {
        switch element.input {
        case let `input` as ComboBoxFormInput:
            ComboBoxInput(featureForm: featureForm, element: element, input: `input`)
        case let `input` as DateTimePickerFormInput:
            DateTimeInput(featureForm: featureForm, element: element, input: `input`)
<<<<<<< HEAD
        case let `input` as RadioButtonsFormInput:
            RadioButtonsInput(featureForm: featureForm, element: element, input: `input`)
=======
        case let `input` as SwitchFormInput:
            SwitchInput(featureForm: featureForm, element: element, input: `input`)
>>>>>>> 40f1cc9d
        case let `input` as TextAreaFormInput:
            MultiLineTextInput(featureForm: featureForm, element: element, input: `input`)
        case let `input` as TextBoxFormInput:
            SingleLineTextInput(featureForm: featureForm, element: element, input: `input`)
        default:
            EmptyView()
        }
        Divider()
    }
    
    /// Makes UI for a group form element.
    /// - Parameter element: The element to generate UI for.
    @ViewBuilder func makeGroupElement(_ element: GroupFormElement) -> some View {
        DisclosureGroup(element.label) {
            ForEach(element.formElements, id: \.label) { formElement in
                if let element = formElement as? FieldFormElement {
                    makeFieldElement(element)
                }
            }
        }
    }
}<|MERGE_RESOLUTION|>--- conflicted
+++ resolved
@@ -63,13 +63,10 @@
             ComboBoxInput(featureForm: featureForm, element: element, input: `input`)
         case let `input` as DateTimePickerFormInput:
             DateTimeInput(featureForm: featureForm, element: element, input: `input`)
-<<<<<<< HEAD
         case let `input` as RadioButtonsFormInput:
             RadioButtonsInput(featureForm: featureForm, element: element, input: `input`)
-=======
         case let `input` as SwitchFormInput:
             SwitchInput(featureForm: featureForm, element: element, input: `input`)
->>>>>>> 40f1cc9d
         case let `input` as TextAreaFormInput:
             MultiLineTextInput(featureForm: featureForm, element: element, input: `input`)
         case let `input` as TextBoxFormInput:
