// Copyright 2023 Esri.

// Licensed under the Apache License, Version 2.0 (the "License");
// you may not use this file except in compliance with the License.
// You may obtain a copy of the License at
// http://www.apache.org/licenses/LICENSE-2.0

// Unless required by applicable law or agreed to in writing, software
// distributed under the License is distributed on an "AS IS" BASIS,
// WITHOUT WARRANTIES OR CONDITIONS OF ANY KIND, either express or implied.
// See the License for the specific language governing permissions and
// limitations under the License.

import ArcGIS
import SwiftUI

/// Forms allow users to edit information about GIS features.
/// - Since: 200.3
public struct FormView: View {
    @Environment(\.formElementPadding) var elementPadding
    
<<<<<<< HEAD
    /// The model for the ancestral form view.
    @EnvironmentObject var model: FormViewModel
    
    /// <#Description#>
=======
    /// The form's configuration.
>>>>>>> d0e25c16
    private var featureForm: FeatureForm?
    
    /// Initializes a form view.
    /// - Parameter featureForm: The form's configuration.
    public init(featureForm: FeatureForm?) {
        self.featureForm = featureForm
    }
    
    public var body: some View {
        ScrollView {
            VStack(alignment: .leading) {
                FormHeader(title: featureForm?.title)
                    .padding([.bottom], elementPadding)
                ForEach(featureForm?.elements ?? [], id: \.label) { element in
                    makeElement(element)
                }
            }
        }
        .gesture(
            DragGesture()
                .onChanged {
                    model.lastScroll = $0.time
                }
        )
    }
}

extension FormView {
    /// Makes UI for a form element.
    /// - Parameter element: The element to generate UI for.
    @ViewBuilder func makeElement(_ element: FormElement) -> some View {
        switch element {
        case let element as FieldFormElement:
            makeFieldElement(element)
        case let element as GroupFormElement:
            makeGroupElement(element)
        default:
            EmptyView()
        }
    }
    
    /// Makes UI for a field form element.
    /// - Parameter element: The element to generate UI for.
    @ViewBuilder func makeFieldElement(_ element: FieldFormElement) -> some View {
        switch element.input {
        case let `input` as ComboBoxFormInput:
            ComboBoxInput(featureForm: featureForm, element: element, input: `input`)
        case let `input` as DateTimePickerFormInput:
            DateTimeInput(featureForm: featureForm, element: element, input: `input`)
        case let `input` as TextAreaFormInput:
            MultiLineTextInput(featureForm: featureForm, element: element, input: `input`)
        case let `input` as TextBoxFormInput:
            SingleLineTextInput(featureForm: featureForm, element: element, input: `input`)
        default:
            EmptyView()
        }
        Divider()
    }
    
    /// Makes UI for a group form element.
    /// - Parameter element: The element to generate UI for.
    @ViewBuilder func makeGroupElement(_ element: GroupFormElement) -> some View {
        DisclosureGroup(element.label) {
            ForEach(element.formElements, id: \.label) { formElement in
                if let element = formElement as? FieldFormElement {
                    makeFieldElement(element)
                }
            }
        }
    }
}<|MERGE_RESOLUTION|>--- conflicted
+++ resolved
@@ -19,14 +19,10 @@
 public struct FormView: View {
     @Environment(\.formElementPadding) var elementPadding
     
-<<<<<<< HEAD
     /// The model for the ancestral form view.
     @EnvironmentObject var model: FormViewModel
     
-    /// <#Description#>
-=======
     /// The form's configuration.
->>>>>>> d0e25c16
     private var featureForm: FeatureForm?
     
     /// Initializes a form view.
