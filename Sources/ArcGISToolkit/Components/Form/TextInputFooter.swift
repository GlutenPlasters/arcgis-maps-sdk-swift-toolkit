--- conflicted
+++ resolved
@@ -40,9 +40,6 @@
     
     /// The description of the text input field.
     private let description: String
-    
-    /// A Boolean value indicating whether the text input field is required.
-    private var isRequired: Bool
     
     /// The allowable length of text in the text input field.
     private let lengthRange: ClosedRange<Int>
@@ -56,36 +53,23 @@
     ///   - isFocused: A Boolean value indicating whether the text input field is focused.
     ///   - element: The footer's parent element.
     ///   - input: A form input that provides length constraints for the text input.
-<<<<<<< HEAD
-    ///   - isRequired: A Boolean value indicating whether the text input field is required.
-=======
     ///   - rangeDomain: The allowable range of numeric values in the text input field.
     ///   - fieldType: The field type of the text input.
->>>>>>> d33943e1
     init(
         text: String,
         isFocused: Bool,
         element: FieldFormElement,
         input: FormInput,
-<<<<<<< HEAD
-        isRequired: Bool? = nil
-=======
         rangeDomain: RangeDomain? = nil,
         fieldType: FieldType
->>>>>>> d33943e1
     ) {
         self.text = text
         self.currentLength = text.count
         self.element = element
         self.isFocused = isFocused
         self.description = element.description
-<<<<<<< HEAD
-        self.isRequired = (isRequired == nil ? element.isRequired : isRequired!)
-=======
-        self.isRequired = element.isRequired
         self.rangeDomain = rangeDomain
         self.fieldType = fieldType
->>>>>>> d33943e1
         
         switch input {
         case let input as TextBoxFormInput:
@@ -101,7 +85,6 @@
         default:
             fatalError("\(Self.self) can only be used with \(TextAreaFormInput.self) or \(TextBoxFormInput.self)")
         }
-        validate(length: currentLength, focused: isFocused)
     }
     
     var body: some View {
@@ -204,7 +187,7 @@
             } else {
                 validationError = nil
             }
-        } else if text.count == .zero && isRequired && !focused {
+        } else if text.count == .zero && element.isRequired && !focused {
             validationError = .emptyWhenRequired
         } else if !lengthRange.contains(text.count) {
             validationError = .minOrMaxUnmet
