--- conflicted
+++ resolved
@@ -32,10 +32,9 @@
     /// The name of the current focused field, if one exists.
     @Published var focusedFieldName: String?
     
-<<<<<<< HEAD
     /// The last time the form was scrolled.
     @Published var lastScroll: Date?
-=======
+    
     /// The expression evaluation task.
     var evaluateTask: Task<Void, Never>? = nil
     
@@ -44,7 +43,6 @@
     
     /// The list of visible form elements.
     @Published var visibleElements = [FormElement]()
->>>>>>> 8ac77984
     
     /// Initializes a form view model.
     public init() {}
