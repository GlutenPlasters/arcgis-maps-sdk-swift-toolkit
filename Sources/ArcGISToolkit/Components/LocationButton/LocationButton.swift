// Copyright 2024 Esri
//
// Licensed under the Apache License, Version 2.0 (the "License");
// you may not use this file except in compliance with the License.
// You may obtain a copy of the License at
//
//   https://www.apache.org/licenses/LICENSE-2.0
//
// Unless required by applicable law or agreed to in writing, software
// distributed under the License is distributed on an "AS IS" BASIS,
// WITHOUT WARRANTIES OR CONDITIONS OF ANY KIND, either express or implied.
// See the License for the specific language governing permissions and
// limitations under the License.

import ArcGIS
import CoreLocation
import SwiftUI

/// A button that allows a user to show their location on a map view.
/// Gives the user a variety of options to set the auto pan mode or stop the
/// location data source.
///
/// The button will cycle through the specified auto-pan modes on tap. The user
/// can also hide the location display or select the auto-pan mode through a
/// context menu.
///
/// If there are no auto-pan options specified, or if the only specified option
/// is `.off`, then the location display is toggled on/off with upon tap, and
/// the context menu is not shown on a long press.
public struct LocationButton: View {
    let locationDisplay: LocationDisplay
    
    /// The current status of the location display's datasource.
    @State private(set) var status: LocationDataSource.Status = .stopped
    
    /// The autopan mode of the location display.
    @State private(set) var autoPanMode: LocationDisplay.AutoPanMode = .off
    
    /// A value indicating whether the button is disabled.
    var buttonIsDisabled: Bool {
        status == .starting || status == .stopping
    }
    
<<<<<<< HEAD
    /// Backing variable for the auto pan options that are selectable by the user.
    var autoPanModes: [LocationDisplay.AutoPanMode] = [
=======
    /// The auto pan modes that are selectable by the user.
    private(set) var autoPanOptions: [LocationDisplay.AutoPanMode] = [
>>>>>>> e4764b0e
        .recenter, .compassNavigation, .navigation, .off
    ]
    
    /// Creates a location button with a location display.
    /// - Parameter locationDisplay: The location display that the button will control.
    public init(locationDisplay: LocationDisplay) {
        self.locationDisplay = locationDisplay
    }
    
    /// Sets the auto-pan options that are available for the user to select.
    /// - Parameter options: The auto-pan options that the user can cycle through.
    /// - Returns: A new location button with the auto-pan options set.
    public func autoPanModes(_ autoPanModes: [LocationDisplay.AutoPanMode]) -> Self {
        var copy = self
        copy.autoPanModes = autoPanModes.unique()
        return copy
    }
    
    public var body: some View {
        Button {
            buttonAction()
        } label: {
            buttonLabel()
        }
        .onChange(of: autoPanModes) {
            // If current mode not in new options, then switch it out.
            if !autoPanModes.contains(autoPanMode) {
                select(autoPanMode: initialAutoPanMode)
            }
        }
        .contextMenu(ContextMenu { contextMenuContent() })
        .disabled(buttonIsDisabled)
        .task(id: ObjectIdentifier(locationDisplay)) { await observeStatus() }
        .task(id: ObjectIdentifier(locationDisplay)) { await observeAutoPanMode() }
        .animation(.default, value: autoPanMode)
    }
    
    @ViewBuilder
    private func buttonLabel() -> some View {
        // Decide what image is in the button based on the status
        // and autopan mode.
        switch status {
        case .stopped:
            Image(systemName: "location.slash")
        case .starting, .stopping:
            ProgressView()
        case .started:
            Image(systemName: autoPanMode.imageSystemName)
        case .failedToStart:
            Image(systemName: "exclamationmark.triangle")
                .tint(.secondary)
        @unknown default:
            fatalError()
        }
    }
    
    @MainActor
    @ViewBuilder
    private func contextMenuContent() -> some View {
        // Only show context menu if there are 2 or more auto-pan options and
        // status of the location display is started.
        if autoPanModes.count >= 2 && status == .started {
            Section("Autopan") {
                ForEach(contextMenuAutoPanOptions, id: \.self) { autoPanMode in
                    Button {
                        select(autoPanMode: autoPanMode)
                    } label: {
                        Label(autoPanMode.pickerText, systemImage: autoPanMode.imageSystemName)
                    }
                }
            }
            
            Button {
                Task {
                    await hideLocationDisplay()
                }
            } label: {
                Label("Hide Location", systemImage: "location.slash")
            }
        }
    }
}

extension LocationButton {
    /// The initial auto-pan mode to be used.
    var initialAutoPanMode: LocationDisplay.AutoPanMode {
        autoPanModes.first ?? .off
    }
    
    /// The context menu auto-pan mode options.
    ///
    /// The context menu options will be in the order the user specifies
    /// except the off option will be first.
    var contextMenuAutoPanOptions: [LocationDisplay.AutoPanMode] {
<<<<<<< HEAD
        return if autoPanModes.contains(.off) {
            [.off] + autoPanModes.filter { $0 != .off }
        } else {
            autoPanModes
        }
=======
        [.off] + autoPanOptions.filter { $0 != .off }
>>>>>>> e4764b0e
    }
    
    /// Observe the status of the location display datasource.
    func observeStatus() async {
        for await status in locationDisplay.dataSource.$status {
            guard status != self.status else { continue }
            self.status = status
        }
    }
    
    /// Observe the auto pan mode of the location display.
    func observeAutoPanMode() async {
        for await autoPanMode in locationDisplay.$autoPanMode {
            self.autoPanMode = autoPanMode
        }
    }
    
    /// Selects a new auto pan mode.
    /// - Parameter autoPanMode: The new auto pan mode.
    func select(autoPanMode: LocationDisplay.AutoPanMode) {
        guard autoPanMode != locationDisplay.autoPanMode else {
            return
        }
        // Set the mode on the location display, the model observes changes
        // on the location display and will update accordingly.
        locationDisplay.autoPanMode = autoPanMode
    }
    
    /// This should be called when the button is pressed.
    func buttonAction() {
        switch Action(status: status, autoPanOptions: autoPanModes) {
        case .start:
            // If the datasource is a system location datasource, then request authorization.
            if locationDisplay.dataSource is SystemLocationDataSource,
               CLLocationManager.shared.authorizationStatus == .notDetermined {
                CLLocationManager.shared.requestWhenInUseAuthorization()
            }
            Task {
                // Start the datasource, set initial auto pan mode.
                do {
                    locationDisplay.autoPanMode = initialAutoPanMode
                    try await locationDisplay.dataSource.start()
                } catch {
                    print("Error starting location display: \(error)")
                }
            }
        case .stop:
            Task { await hideLocationDisplay() }
        case .autoPanCycle:
            // Need to use the select method here so that last selected mode
            // gets set.
            select(autoPanMode: nextAutoPanMode(current: autoPanMode, initial: initialAutoPanMode))
        case .none:
            return
        }
    }
    
    /// The next auto pan mode to be used when cycling through auto pan modes.
    func nextAutoPanMode(current: LocationDisplay.AutoPanMode, initial: LocationDisplay.AutoPanMode) -> LocationDisplay.AutoPanMode {
<<<<<<< HEAD
        guard let index = autoPanModes.firstIndex(of: current) else { return initial }
        let nextIndex = index.advanced(by: 1) == autoPanModes.endIndex ? autoPanModes.startIndex : index.advanced(by: 1)
        return autoPanModes[nextIndex]
=======
        guard let index = autoPanOptions.firstIndex(of: current) else { return initial }
        var nextIndex = autoPanOptions.index(after: index)
        if nextIndex == autoPanOptions.endIndex {
            nextIndex = autoPanOptions.startIndex
        }
        return autoPanOptions[nextIndex]
>>>>>>> e4764b0e
    }
    
    /// Hides the location display.
    func hideLocationDisplay() async {
        await locationDisplay.dataSource.stop()
    }
}

extension LocationButton {
    /// The type of actions that can take place when the button is pressed.
    enum Action {
        /// Start the location display.
        case start
        /// Stop the location display.
        case stop
        /// Set the next auto pan mode for cycling through.
        case autoPanCycle
        
        /// The action that should occur for the specified state.
        init?(
            status: LocationDataSource.Status,
            autoPanOptions: [LocationDisplay.AutoPanMode]
        ) {
            // Decide the button behavior based on the status.
            switch status {
            case .stopped, .failedToStart:
                self = .start
            case .started:
                self = if autoPanOptions.count < 2 {
                    // Since there were no non-off options specified then set it
                    // to off since the status is started.
                    .stop
                } else {
                    .autoPanCycle
                }
            case .starting, .stopping:
                return nil
            @unknown default:
                fatalError()
            }
        }
    }
}

private extension LocationDisplay.AutoPanMode {
    /// The label that should appear in the picker.
    var pickerText: String {
        switch self {
        case .off:
            "Auto Pan Off"
        case .recenter:
            "Recenter"
        case .compassNavigation:
            "Compass"
        case .navigation:
            "Navigation"
        @unknown default:
            fatalError()
        }
    }
    
    /// The image associated with the auto pan mode.
    var imageSystemName: String {
        switch self {
        case .compassNavigation:
            "field.of.view.wide.fill"
        case .navigation:
            "location.north.fill"
        case .recenter:
            "location.fill.viewfinder"
        case .off:
            "location"
        @unknown default:
            fatalError()
        }
    }
}

private extension Sequence where Iterator.Element: Hashable {
    /// Returns the unique values of the sequence with the order preserved.
    func unique() -> [Iterator.Element] {
        var seen: Set<Iterator.Element> = []
        return filter { seen.insert($0).inserted }
    }
}

@MainActor
private extension CLLocationManager {
    static let shared = CLLocationManager()
}

#Preview {
    @Previewable @State var locationDisplay = LocationDisplay(dataSource: SystemLocationDataSource())
    
    MapView(map: Map.openStreetMap())
        .overlay(alignment: .topTrailing) {
            VStack(spacing: 18) {
                LocationButton(locationDisplay: locationDisplay)
                    .padding(12)
                    .background(.thinMaterial)
                    .clipShape(RoundedRectangle(cornerRadius: 10, style: .continuous))
                    .shadow(radius: 8)
                
                LocationButton(locationDisplay: locationDisplay)
                    .buttonStyle(.borderedProminent)
                    .buttonBorderShape(.circle)
                
                LocationButton(locationDisplay: locationDisplay)
                    .imageScale(.large)
                    .frame(minWidth: 50, minHeight: 50)
                    .background(.thinMaterial)
                    .clipShape(RoundedRectangle(cornerRadius: 10, style: .continuous))
                    .shadow(radius: 8)
                
                LocationButton(locationDisplay: locationDisplay)
                    .buttonStyle(.plain)
                    .foregroundStyle(.white)
                    .imageScale(.large)
                    .bold()
                    .frame(minWidth: 50, minHeight: 50)
                    .background(.tint)
                    .clipShape(.circle)
                    .shadow(radius: 8)
            }
            .padding()
        }
        .toolbar {
            ToolbarItem(placement: .bottomBar) {
                LocationButton(locationDisplay: locationDisplay)
            }
        }
}

private extension Map {
   static func openStreetMap() -> Map {
       Map(basemap: .init(baseLayer: OpenStreetMapLayer()))
    }
}<|MERGE_RESOLUTION|>--- conflicted
+++ resolved
@@ -41,13 +41,8 @@
         status == .starting || status == .stopping
     }
     
-<<<<<<< HEAD
-    /// Backing variable for the auto pan options that are selectable by the user.
-    var autoPanModes: [LocationDisplay.AutoPanMode] = [
-=======
     /// The auto pan modes that are selectable by the user.
-    private(set) var autoPanOptions: [LocationDisplay.AutoPanMode] = [
->>>>>>> e4764b0e
+    private(set) var autoPanModes: [LocationDisplay.AutoPanMode] = [
         .recenter, .compassNavigation, .navigation, .off
     ]
     
@@ -142,15 +137,7 @@
     /// The context menu options will be in the order the user specifies
     /// except the off option will be first.
     var contextMenuAutoPanOptions: [LocationDisplay.AutoPanMode] {
-<<<<<<< HEAD
-        return if autoPanModes.contains(.off) {
-            [.off] + autoPanModes.filter { $0 != .off }
-        } else {
-            autoPanModes
-        }
-=======
-        [.off] + autoPanOptions.filter { $0 != .off }
->>>>>>> e4764b0e
+        [.off] + autoPanModes.filter { $0 != .off }
     }
     
     /// Observe the status of the location display datasource.
@@ -210,18 +197,12 @@
     
     /// The next auto pan mode to be used when cycling through auto pan modes.
     func nextAutoPanMode(current: LocationDisplay.AutoPanMode, initial: LocationDisplay.AutoPanMode) -> LocationDisplay.AutoPanMode {
-<<<<<<< HEAD
         guard let index = autoPanModes.firstIndex(of: current) else { return initial }
-        let nextIndex = index.advanced(by: 1) == autoPanModes.endIndex ? autoPanModes.startIndex : index.advanced(by: 1)
+        var nextIndex = autoPanModes.index(after: index)
+        if nextIndex == autoPanModes.endIndex {
+            nextIndex = autoPanModes.startIndex
+        }
         return autoPanModes[nextIndex]
-=======
-        guard let index = autoPanOptions.firstIndex(of: current) else { return initial }
-        var nextIndex = autoPanOptions.index(after: index)
-        if nextIndex == autoPanOptions.endIndex {
-            nextIndex = autoPanOptions.startIndex
-        }
-        return autoPanOptions[nextIndex]
->>>>>>> e4764b0e
     }
     
     /// Hides the location display.
