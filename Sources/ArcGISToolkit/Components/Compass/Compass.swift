--- conflicted
+++ resolved
@@ -113,8 +113,13 @@
                                  """
                     )
                 )
-<<<<<<< HEAD
                 .snapToZeroSensoryFeedback(enabled: snapToZeroSensoryFeedbackEnabled, heading: heading)
+#if os(visionOS)
+                .hoverEffect()
+                .hoverEffect { effect, isActive, _ in
+                    effect.scaleEffect(isActive ? 1.05 : 1.0)
+                }
+#endif
         }
     }
 }
@@ -141,14 +146,6 @@
         } else {
             // Fallback on earlier versions
             self
-=======
-#if os(visionOS)
-                .hoverEffect()
-                .hoverEffect { effect, isActive, _ in
-                    effect.scaleEffect(isActive ? 1.05 : 1.0)
-                }
-#endif
->>>>>>> e47a77c4
         }
     }
 }
