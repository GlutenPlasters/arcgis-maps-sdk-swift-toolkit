--- conflicted
+++ resolved
@@ -88,15 +88,9 @@
     /// The closure to perform when a ``EditingEvent`` occurs.
     var onFormEditingEventAction: ((EditingEvent) -> Void)?
     
-<<<<<<< HEAD
-=======
     /// The developer configurable validation error visibility.
     var validationErrorVisibilityExternal = ValidationErrorVisibility.automatic
     
-    /// A Boolean value that indicates whether a FeatureForm is the presented view in the NavigationLayer.
-    @State private var aFeatureFormIsPresented = true
-    
->>>>>>> c5ac64d0
     /// Continuation information for the alert.
     @State private var alertContinuation: (willNavigate: Bool, action: () -> Void)?
     
@@ -148,43 +142,6 @@
                             .onAppear {
                                 formChangedAction(internalFeatureFormViewModel.featureForm)
                             }
-<<<<<<< HEAD
-=======
-                        }
-                        .font(.title)
-                    } else {
-                        // TODO: This is unintended usage of NavigationLayer's headerTrailing. May not render properly.
-                        EmptyView()
-                    }
-                } footer: {
-                    if let presentedForm = presentedForm.wrappedValue,
-                       hasEdits,
-                       editingButtonsVisibility != .hidden {
-                        FormFooter(
-                            featureForm: presentedForm,
-                            formHandlingEventAction: onFormEditingEventAction,
-                            validationErrorVisibilityInternal: $validationErrorVisibilityInternal,
-                            finishEditingError: $finishEditingError
-                        )
-                    } else {
-                        // TODO: This is unintended usage of NavigationLayer's footer. May not render properly.
-                        EmptyView()
-                    }
-                }
-                .backNavigationAction { navigationLayerModel in
-                    if aFeatureFormIsPresented && hasEdits {
-                        alertContinuation = (true, { navigationLayerModel.pop() })
-                    } else {
-                        navigationLayerModel.pop()
-                    }
-                }
-                .onNavigationPathChanged { item in
-                    if let item {
-                        if type(of: item.view) == InternalFeatureFormView.self {
-                            aFeatureFormIsPresented = true
-                        } else {
-                            aFeatureFormIsPresented = false
->>>>>>> c5ac64d0
                         }
                     }
             }
@@ -262,19 +219,8 @@
             .environment(\.onFormEditingEventAction, onFormEditingEventAction)
             .environment(\.presentedForm, presentedForm)
             .environment(\.setAlertContinuation, setAlertContinuation)
-<<<<<<< HEAD
-            .environment(\._validationErrorVisibility, $validationErrorVisibility)
-=======
             .environment(\.validationErrorVisibilityExternal, validationErrorVisibilityExternal)
-            .environment(\.validationErrorVisibilityInternal, validationErrorVisibilityInternal)
-            .task(id: presentedForm.wrappedValue?.feature.globalID) {
-                if let presentedForm = presentedForm.wrappedValue {
-                    for await hasEdits in presentedForm.$hasEdits {
-                        withAnimation { self.hasEdits = hasEdits }
-                    }
-                }
-            }
->>>>>>> c5ac64d0
+            .environment(\.validationErrorVisibilityInternal, $validationErrorVisibilityInternal)
         }
     }
 }
@@ -368,21 +314,4 @@
             alertContinuation = (willNavigate: willNavigate, action: continuation)
         }
     }
-<<<<<<< HEAD
-=======
-}
-
-extension EnvironmentValues {
-    /// The environment value to access the closure to call when the presented feature form changes.
-    @Entry var formChangedAction: ((FeatureForm) -> Void)?
-    
-    /// The environment value to set the continuation to use when the user responds to the alert.
-    @Entry var setAlertContinuation: ((Bool, @escaping () -> Void) -> Void)?
-    
-    /// The developer configurable validation error visibility.
-    @Entry var validationErrorVisibilityExternal: FeatureFormView.ValidationErrorVisibility = .automatic
-    
-    /// The internally managed validation error visibility.
-    @Entry var validationErrorVisibilityInternal: FeatureFormView.ValidationErrorVisibility = .automatic
->>>>>>> c5ac64d0
 }