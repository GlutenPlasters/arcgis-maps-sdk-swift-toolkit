// Copyright 2023 Esri
//
// Licensed under the Apache License, Version 2.0 (the "License");
// you may not use this file except in compliance with the License.
// You may obtain a copy of the License at
//
//   https://www.apache.org/licenses/LICENSE-2.0
//
// Unless required by applicable law or agreed to in writing, software
// distributed under the License is distributed on an "AS IS" BASIS,
// WITHOUT WARRANTIES OR CONDITIONS OF ANY KIND, either express or implied.
// See the License for the specific language governing permissions and
// limitations under the License.

import ArcGIS
import SwiftUI

/// The `FeatureFormView` component enables users to edit field values of a feature using
/// pre-configured forms, either from the Web Map Viewer or the Fields Maps Designer.
///
/// ![An image of the FeatureFormView component](FeatureFormView)
///
/// Forms are currently only supported in maps. The form definition is stored
/// in the web map itself and contains a title, description, and a list of "form elements".
///
/// `FeatureFormView` supports the display of form elements created by
/// the Map Viewer or Field Maps Designer, including:
///
/// - Attachments Element - used to display and edit attachments.
/// - Field Element - used to edit a single field of a feature with a specific "input type".
/// - Group Element - used to group elements together. Group Elements
/// can be expanded, to show all enclosed elements, or collapsed, hiding
/// the elements it contains.
/// - Text Element - used to display read-only plain or Markdown-formatted text.
/// - Utility Associations Element - used to edit associations in utility networks.
///
/// A Field Element has a single input type object. The following are the supported input types:
///
/// - Barcode - machine readable data
/// - Combo Box - long list of values in a coded value domain
/// - Date/Time - date/time picker
/// - Radio Buttons - short list of values in a coded value domain
/// - Switch - two mutually exclusive values
/// - Text Area - multi-line text area
/// - Text Box - single-line text box
///
/// **Features**
///
/// - Display a form editing view for a feature based on the feature form definition defined in a web map and obtained from either an `ArcGISFeature`, `ArcGISFeatureTable`, `FeatureLayer` or `SubtypeSublayer`.
/// - Uses native SwiftUI controls for editing, such as `TextEditor`, `TextField`, and `DatePicker` for consistent platform styling.
/// - Supports elements containing Arcade expression and automatically evaluates expressions for element visibility, editability, values, and "required" state.
/// - Add, delete, or rename feature attachments.
/// - Fully supports dark mode, as do all Toolkit components.
///
/// **Behavior**
///
/// The feature form view can be embedded in any type of container view including, as demonstrated in the
/// example, the Toolkit's `FloatingPanel`.
///
/// To see it in action, try out the [Examples](https://github.com/Esri/arcgis-maps-sdk-swift-toolkit/tree/main/Examples/Examples)
/// and refer to [FeatureFormExampleView.swift](https://github.com/Esri/arcgis-maps-sdk-swift-toolkit/blob/main/Examples/Examples/FeatureFormExampleView.swift)
/// in the project. To learn more about using the `FeatureFormView` see the <doc:FeatureFormViewTutorial>.
///
/// - Note: In order to capture video and photos as form attachments, your application will need
/// `NSCameraUsageDescription` and, `NSMicrophoneUsageDescription` entries in the
/// `Info.plist` file.
///
/// - Since: 200.4
public struct FeatureFormView: View {
    /// The feature form currently visible in the navigation layer.
    private let presentedForm: Binding<FeatureForm?>
    
    /// The root feature form.
    private let rootFeatureForm: FeatureForm?
    
    /// The visibility of the close button.
    var closeButtonVisibility: Visibility = .automatic
    
<<<<<<< HEAD
    /// The closure to perform when a ``EditingEvent`` occurs.
    var onFormEditingEventAction: ((EditingEvent) -> Void)?
    
    /// Continuation information for the alert.
    @State private var alertContinuation: (willNavigate: Bool, action: () -> Void)?
    
    /// A Boolean value indicating whether the presented feature form has edits.
    @State private var hasEdits: Bool = false
    
=======
>>>>>>> da09ae07
    /// The validation error visibility configuration of the form.
    @State private var validationErrorVisibility: Visibility = .hidden
    
    /// Initializes a form view.
    /// - Parameters:
    ///   - featureForm: The feature form defining the editing experience.
    public init(featureForm: Binding<FeatureForm?>) {
        self.rootFeatureForm = featureForm.wrappedValue
        self.presentedForm = featureForm
    }
    
    public var body: some View {
<<<<<<< HEAD
        if let rootFeatureForm {
            VStack(spacing: 0) {
                NavigationLayer {
                    InternalFeatureFormView(
                        featureForm: rootFeatureForm
                    )
                } headerTrailing: {
                    if closeButtonVisibility != .hidden {
                        XButton(.dismiss) {
                            if hasEdits {
                                alertContinuation = (false, {
                                    presentedForm.wrappedValue = nil
                                })
                            } else {
                                presentedForm.wrappedValue = nil
                            }
                        }
                        .font(.title)
=======
        if initialExpressionsAreEvaluating {
            initialBody
        } else {
            evaluatedForm
        }
    }
    
    var evaluatedForm: some View {
        ScrollViewReader { scrollViewProxy in
            ScrollView {
                VStack(alignment: .leading) {
                    if !title.isEmpty {
                        FormHeader(title: title)
                        Divider()
>>>>>>> da09ae07
                    }
                } footer: {
//                    if let presentedForm = presentedForm.wrappedValue, hasEdits {
//                        FormFooter(
//                            featureForm: presentedForm,
//                            formHandlingEventAction: onFormEditingEventAction,
//                            validationErrorVisibility: $validationErrorVisibility
//                        )
//                    }
                }
                .backNavigationDisabled(hasEdits)
            }
            .alert(
                (presentedForm.wrappedValue?.validationErrors.isEmpty ?? true) ? "Discard Edits?" : "Validation Errors",
                isPresented: alertIsPresented,
                actions: {
                    if let presentedForm = presentedForm.wrappedValue, let (willNavigate, continuation) = alertContinuation {
                        Button("Discard Edits", role: .destructive) {
                            presentedForm.discardEdits()
                            onFormEditingEventAction?(.discardedEdits(willNavigate: willNavigate))
                            validationErrorVisibility = .hidden
                            continuation()
                        }
                        if (presentedForm.validationErrors.isEmpty) {
                            Button("Save Edits") {
                                Task {
                                    do {
                                        try await presentedForm.finishEditing()
                                        onFormEditingEventAction?(.savedEdits(willNavigate: willNavigate))
                                        continuation()
                                    } catch {
                                        #warning("Handle thrown errors.")
                                    }
                                }
                            }
                        }
                        Button("Continue Editing", role: .cancel) {
                            alertIsPresented.wrappedValue = false
                        }
                    }
                },
                message: {
                    if let validationErrors = presentedForm.wrappedValue?.validationErrors,
                       !validationErrors.isEmpty {
                        Text("You have ^[\(validationErrors.count) error](inflect: true) that must be fixed before saving.")
                    } else {
                        Text("Updates to the form will be lost.")
                    }
                }
<<<<<<< HEAD
            )
            .environment(\.formChangedAction, onFormChangedAction)
            .environment(\.setAlertContinuation, setAlertContinuation)
            .environment(\._validationErrorVisibility, validationErrorVisibility)
            .task(id: presentedForm.wrappedValue?.feature.globalID) {
                if let presentedForm = presentedForm.wrappedValue {
                    for await hasEdits in presentedForm.$hasEdits {
                        withAnimation { self.hasEdits = hasEdits }
                    }
=======
            }
            .onChange(of: model.focusedElement) {
                if let focusedElement = model.focusedElement {
                    withAnimation { scrollViewProxy.scrollTo(focusedElement, anchor: .top) }
>>>>>>> da09ae07
                }
            }
        }
    }
}

public extension FeatureFormView {
    /// <#Description#>
    enum EditingEvent {
        /// <#Description#>
        case discardedEdits(willNavigate: Bool)
        /// <#Description#>
        case savedEdits(willNavigate: Bool)
    }
    
    /// Sets the visibility of the close button on the form.
    /// - Parameter visibility: The visibility of the close button.
    func closeButton(_ visibility: Visibility) -> Self {
        var copy = self
        copy.closeButtonVisibility = visibility
        return copy
    }
    
    /// Sets a closure to perform when a form editing event occurs.
    /// - Parameter action: The closure to perform when the form editing event occurs.
    func onFormEditingEvent(perform action: @escaping (EditingEvent) -> Void) -> Self {
        var copy = self
        copy.onFormEditingEventAction = action
        return copy
    }
}

extension FeatureFormView {
    /// A Boolean value indicating whether the alert is presented.
    var alertIsPresented: Binding<Bool> {
        Binding {
            alertContinuation != nil
        } set: { newIsPresented in
            if newIsPresented {
                validationErrorVisibility = .visible
            } else {
                alertContinuation = nil
            }
        }
    }
    
    /// The closure to perform when the presented feature form changes.
    ///
    /// - Note: This action has the potential to be called under four scenarios. Whenever an
    /// ``InternalFeatureFormView`` appears (which can happen during forward
    /// or reverse navigation) and whenever a ``UtilityAssociationGroupResultView`` appears
    /// (which can also happen during forward or reverse navigation). Because those two views (and the
    /// intermediate ``UtilityAssociationsFilterResultView`` are all considered to be apart of
    /// the same ``FeatureForm`` make sure not to over-emit form handling events.
    var onFormChangedAction: (FeatureForm) -> Void {
        { featureForm in
            if let presentedForm = presentedForm.wrappedValue {
                if featureForm.feature.globalID != presentedForm.feature.globalID {
                    self.presentedForm.wrappedValue = featureForm
                    validationErrorVisibility = .hidden
                }
            }
        }
    }
    
    /// A closure used to set the alert continuation.
    var setAlertContinuation: (Bool, @escaping () -> Void) -> Void {
        { willNavigate, continuation in
            alertContinuation = (willNavigate: willNavigate, action: continuation)
        }
    }
}

extension EnvironmentValues {
    /// The environment value to access the closure to call when the presented feature form changes.
    @Entry var formChangedAction: ((FeatureForm) -> Void)?
    
    /// The environment value to set the continuation to use when the user responds to the alert.
    @Entry var setAlertContinuation: ((Bool, @escaping () -> Void) -> Void)?
    
    /// The environment value to access the validation error visibility.
    @Entry var _validationErrorVisibility: Visibility = .hidden
}<|MERGE_RESOLUTION|>--- conflicted
+++ resolved
@@ -32,7 +32,6 @@
 /// can be expanded, to show all enclosed elements, or collapsed, hiding
 /// the elements it contains.
 /// - Text Element - used to display read-only plain or Markdown-formatted text.
-/// - Utility Associations Element - used to edit associations in utility networks.
 ///
 /// A Field Element has a single input type object. The following are the supported input types:
 ///
@@ -67,59 +66,26 @@
 ///
 /// - Since: 200.4
 public struct FeatureFormView: View {
-    /// The feature form currently visible in the navigation layer.
-    private let presentedForm: Binding<FeatureForm?>
+    /// The view model for the form.
+    @StateObject private var model: FormViewModel
     
-    /// The root feature form.
-    private let rootFeatureForm: FeatureForm?
+    /// A Boolean value indicating whether initial expression evaluation is running.
+    @State private var initialExpressionsAreEvaluating = true
     
-    /// The visibility of the close button.
-    var closeButtonVisibility: Visibility = .automatic
+    /// The title of the feature form view.
+    @State private var title = ""
     
-<<<<<<< HEAD
-    /// The closure to perform when a ``EditingEvent`` occurs.
-    var onFormEditingEventAction: ((EditingEvent) -> Void)?
-    
-    /// Continuation information for the alert.
-    @State private var alertContinuation: (willNavigate: Bool, action: () -> Void)?
-    
-    /// A Boolean value indicating whether the presented feature form has edits.
-    @State private var hasEdits: Bool = false
-    
-=======
->>>>>>> da09ae07
     /// The validation error visibility configuration of the form.
-    @State private var validationErrorVisibility: Visibility = .hidden
+    var validationErrorVisibility: ValidationErrorVisibility = FormViewValidationErrorVisibility.defaultValue
     
     /// Initializes a form view.
     /// - Parameters:
     ///   - featureForm: The feature form defining the editing experience.
-    public init(featureForm: Binding<FeatureForm?>) {
-        self.rootFeatureForm = featureForm.wrappedValue
-        self.presentedForm = featureForm
+    public init(featureForm: FeatureForm) {
+        _model = StateObject(wrappedValue: FormViewModel(featureForm: featureForm))
     }
     
     public var body: some View {
-<<<<<<< HEAD
-        if let rootFeatureForm {
-            VStack(spacing: 0) {
-                NavigationLayer {
-                    InternalFeatureFormView(
-                        featureForm: rootFeatureForm
-                    )
-                } headerTrailing: {
-                    if closeButtonVisibility != .hidden {
-                        XButton(.dismiss) {
-                            if hasEdits {
-                                alertContinuation = (false, {
-                                    presentedForm.wrappedValue = nil
-                                })
-                            } else {
-                                presentedForm.wrappedValue = nil
-                            }
-                        }
-                        .font(.title)
-=======
         if initialExpressionsAreEvaluating {
             initialBody
         } else {
@@ -134,152 +100,90 @@
                     if !title.isEmpty {
                         FormHeader(title: title)
                         Divider()
->>>>>>> da09ae07
                     }
-                } footer: {
-//                    if let presentedForm = presentedForm.wrappedValue, hasEdits {
-//                        FormFooter(
-//                            featureForm: presentedForm,
-//                            formHandlingEventAction: onFormEditingEventAction,
-//                            validationErrorVisibility: $validationErrorVisibility
-//                        )
-//                    }
-                }
-                .backNavigationDisabled(hasEdits)
-            }
-            .alert(
-                (presentedForm.wrappedValue?.validationErrors.isEmpty ?? true) ? "Discard Edits?" : "Validation Errors",
-                isPresented: alertIsPresented,
-                actions: {
-                    if let presentedForm = presentedForm.wrappedValue, let (willNavigate, continuation) = alertContinuation {
-                        Button("Discard Edits", role: .destructive) {
-                            presentedForm.discardEdits()
-                            onFormEditingEventAction?(.discardedEdits(willNavigate: willNavigate))
-                            validationErrorVisibility = .hidden
-                            continuation()
-                        }
-                        if (presentedForm.validationErrors.isEmpty) {
-                            Button("Save Edits") {
-                                Task {
-                                    do {
-                                        try await presentedForm.finishEditing()
-                                        onFormEditingEventAction?(.savedEdits(willNavigate: willNavigate))
-                                        continuation()
-                                    } catch {
-                                        #warning("Handle thrown errors.")
-                                    }
-                                }
-                            }
-                        }
-                        Button("Continue Editing", role: .cancel) {
-                            alertIsPresented.wrappedValue = false
-                        }
+                    ForEach(model.visibleElements, id: \.self) { element in
+                        makeElement(element)
                     }
-                },
-                message: {
-                    if let validationErrors = presentedForm.wrappedValue?.validationErrors,
-                       !validationErrors.isEmpty {
-                        Text("You have ^[\(validationErrors.count) error](inflect: true) that must be fixed before saving.")
-                    } else {
-                        Text("Updates to the form will be lost.")
+                    if let attachmentsElement = model.featureForm.defaultAttachmentsElement {
+                        // The Toolkit currently only supports AttachmentsFormElements via the
+                        // default attachments element. Once AttachmentsFormElements can be authored
+                        // this can call makeElement(_:) instead and makeElement(_:) should have a
+                        // case added for AttachmentsFormElement.
+                        AttachmentsFeatureElementView(featureElement: attachmentsElement)
                     }
                 }
-<<<<<<< HEAD
-            )
-            .environment(\.formChangedAction, onFormChangedAction)
-            .environment(\.setAlertContinuation, setAlertContinuation)
-            .environment(\._validationErrorVisibility, validationErrorVisibility)
-            .task(id: presentedForm.wrappedValue?.feature.globalID) {
-                if let presentedForm = presentedForm.wrappedValue {
-                    for await hasEdits in presentedForm.$hasEdits {
-                        withAnimation { self.hasEdits = hasEdits }
-                    }
-=======
             }
             .onChange(of: model.focusedElement) {
                 if let focusedElement = model.focusedElement {
                     withAnimation { scrollViewProxy.scrollTo(focusedElement, anchor: .top) }
->>>>>>> da09ae07
                 }
             }
+            .onTitleChange(of: model.featureForm) { newTitle in
+                title = newTitle
+            }
         }
-    }
-}
-
-public extension FeatureFormView {
-    /// <#Description#>
-    enum EditingEvent {
-        /// <#Description#>
-        case discardedEdits(willNavigate: Bool)
-        /// <#Description#>
-        case savedEdits(willNavigate: Bool)
-    }
-    
-    /// Sets the visibility of the close button on the form.
-    /// - Parameter visibility: The visibility of the close button.
-    func closeButton(_ visibility: Visibility) -> Self {
-        var copy = self
-        copy.closeButtonVisibility = visibility
-        return copy
-    }
-    
-    /// Sets a closure to perform when a form editing event occurs.
-    /// - Parameter action: The closure to perform when the form editing event occurs.
-    func onFormEditingEvent(perform action: @escaping (EditingEvent) -> Void) -> Self {
-        var copy = self
-        copy.onFormEditingEventAction = action
-        return copy
+#if os(iOS)
+        .scrollDismissesKeyboard(.immediately)
+#endif
+        .environment(\.validationErrorVisibility, validationErrorVisibility)
+        .environmentObject(model)
     }
 }
 
 extension FeatureFormView {
-    /// A Boolean value indicating whether the alert is presented.
-    var alertIsPresented: Binding<Bool> {
-        Binding {
-            alertContinuation != nil
-        } set: { newIsPresented in
-            if newIsPresented {
-                validationErrorVisibility = .visible
-            } else {
-                alertContinuation = nil
-            }
+    /// Makes UI for a form element.
+    /// - Parameter element: The element to generate UI for.
+    @ViewBuilder func makeElement(_ element: FormElement) -> some View {
+        switch element {
+        case let element as FieldFormElement:
+            makeFieldElement(element)
+        case let element as GroupFormElement:
+            GroupView(element: element, viewCreator: { internalMakeElement($0) })
+        case let element as TextFormElement:
+            makeTextElement(element)
+        default:
+            EmptyView()
         }
     }
     
-    /// The closure to perform when the presented feature form changes.
-    ///
-    /// - Note: This action has the potential to be called under four scenarios. Whenever an
-    /// ``InternalFeatureFormView`` appears (which can happen during forward
-    /// or reverse navigation) and whenever a ``UtilityAssociationGroupResultView`` appears
-    /// (which can also happen during forward or reverse navigation). Because those two views (and the
-    /// intermediate ``UtilityAssociationsFilterResultView`` are all considered to be apart of
-    /// the same ``FeatureForm`` make sure not to over-emit form handling events.
-    var onFormChangedAction: (FeatureForm) -> Void {
-        { featureForm in
-            if let presentedForm = presentedForm.wrappedValue {
-                if featureForm.feature.globalID != presentedForm.feature.globalID {
-                    self.presentedForm.wrappedValue = featureForm
-                    validationErrorVisibility = .hidden
-                }
-            }
+    /// Makes UI for a field form element or a text form element.
+    /// - Parameter element: The element to generate UI for.
+    @ViewBuilder func internalMakeElement(_ element: FormElement) -> some View {
+        switch element {
+        case let element as FieldFormElement:
+            makeFieldElement(element)
+        case let element as TextFormElement:
+            makeTextElement(element)
+        default:
+            EmptyView()
         }
     }
     
-    /// A closure used to set the alert continuation.
-    var setAlertContinuation: (Bool, @escaping () -> Void) -> Void {
-        { willNavigate, continuation in
-            alertContinuation = (willNavigate: willNavigate, action: continuation)
+    /// Makes UI for a field form element including a divider beneath it.
+    /// - Parameter element: The element to generate UI for.
+    @ViewBuilder func makeFieldElement(_ element: FieldFormElement) -> some View {
+        if !(element.input is UnsupportedFormInput) {
+            InputWrapper(element: element)
+            Divider()
         }
     }
-}
-
-extension EnvironmentValues {
-    /// The environment value to access the closure to call when the presented feature form changes.
-    @Entry var formChangedAction: ((FeatureForm) -> Void)?
     
-    /// The environment value to set the continuation to use when the user responds to the alert.
-    @Entry var setAlertContinuation: ((Bool, @escaping () -> Void) -> Void)?
+    /// Makes UI for a text form element including a divider beneath it.
+    /// - Parameter element: The element to generate UI for.
+    @ViewBuilder func makeTextElement(_ element: TextFormElement) -> some View {
+        TextFormElementView(element: element)
+        Divider()
+    }
     
-    /// The environment value to access the validation error visibility.
-    @Entry var _validationErrorVisibility: Visibility = .hidden
+    /// The progress view to be shown while initial expression evaluation is running.
+    ///
+    /// This avoids flashing elements that may immediately be set hidden or have
+    /// values change as a result of initial expression evaluation.
+    var initialBody: some View {
+        ProgressView()
+            .task {
+                await model.initialEvaluation()
+                initialExpressionsAreEvaluating = false
+            }
+    }
 }