// Copyright 2023 Esri
//
// Licensed under the Apache License, Version 2.0 (the "License");
// you may not use this file except in compliance with the License.
// You may obtain a copy of the License at
//
//   https://www.apache.org/licenses/LICENSE-2.0
//
// Unless required by applicable law or agreed to in writing, software
// distributed under the License is distributed on an "AS IS" BASIS,
// WITHOUT WARRANTIES OR CONDITIONS OF ANY KIND, either express or implied.
// See the License for the specific language governing permissions and
// limitations under the License.

import ArcGIS
import SwiftUI

/// The `FeatureFormView` component enables users to edit field values of a feature using
/// pre-configured forms, either from the Web Map Viewer or the Fields Maps Designer.
///
/// ![An image of the FeatureFormView component](FeatureFormView)
///
/// Forms are currently only supported in maps. The form definition is stored
/// in the web map itself and contains a title, description, and a list of "form elements".
///
/// `FeatureFormView` supports the display of form elements created by
/// the Map Viewer or Field Maps Designer, including:
///
/// - Attachments Element - used to display and edit attachments.
/// - Field Element - used to edit a single field of a feature with a specific "input type".
/// - Group Element - used to group elements together. Group Elements
/// can be expanded, to show all enclosed elements, or collapsed, hiding
/// the elements it contains.
/// - Text Element - used to display read-only plain or Markdown-formatted text.
///
/// A Field Element has a single input type object. The following are the supported input types:
///
/// - Barcode - machine readable data
/// - Combo Box - long list of values in a coded value domain
/// - Date/Time - date/time picker
/// - Radio Buttons - short list of values in a coded value domain
/// - Switch - two mutually exclusive values
/// - Text Area - multi-line text area
/// - Text Box - single-line text box
///
/// **Features**
///
/// - Display a form editing view for a feature based on the feature form definition defined in a web map and obtained from either an `ArcGISFeature`, `ArcGISFeatureTable`, `FeatureLayer` or `SubtypeSublayer`.
/// - Uses native SwiftUI controls for editing, such as `TextEditor`, `TextField`, and `DatePicker` for consistent platform styling.
/// - Supports elements containing Arcade expression and automatically evaluates expressions for element visibility, editability, values, and "required" state.
/// - Add, delete, or rename feature attachments.
/// - Fully supports dark mode, as do all Toolkit components.
///
/// **Behavior**
///
/// The feature form view can be embedded in any type of container view including, as demonstrated in the
/// example, the Toolkit's `FloatingPanel`.
///
/// To see it in action, try out the [Examples](https://github.com/Esri/arcgis-maps-sdk-swift-toolkit/tree/main/Examples/Examples)
/// and refer to [FeatureFormExampleView.swift](https://github.com/Esri/arcgis-maps-sdk-swift-toolkit/blob/main/Examples/Examples/FeatureFormExampleView.swift)
/// in the project. To learn more about using the `FeatureFormView` see the <doc:FeatureFormViewTutorial>.
///
/// - Note: In order to capture video and photos as form attachments, your application will need
/// `NSCameraUsageDescription` and, `NSMicrophoneUsageDescription` entries in the
/// `Info.plist` file.
///
/// - Since: 200.4
public struct FeatureFormView: View {
    /// The view model for the form.
    @StateObject private var model: FormViewModel
    
    /// <#Description#>
    @State private var groups: [UtilityNetworkAssociationFormElementView.AssociationKindGroup]?
    
    /// A Boolean value indicating whether initial expression evaluation is running.
    @State private var initialExpressionsAreEvaluating = true
    
    /// The title of the feature form view.
    @State private var title = ""
    
    /// <#Description#>
    var ancestor: Any?
    
    /// The visibility of the form header.
    var headerVisibility: Visibility = .automatic
    
    /// The validation error visibility configuration of the form.
    var validationErrorVisibility: ValidationErrorVisibility = FormViewValidationErrorVisibility.defaultValue
    
    /// Initializes a form view.
    /// - Parameters:
    ///   - featureForm: The feature form defining the editing experience.
    public init(featureForm: FeatureForm, utilityNetwork: UtilityNetwork? = nil) {
        _model = StateObject(wrappedValue: FormViewModel(featureForm: featureForm, utilityNetwork: utilityNetwork))
    }
    
    public var body: some View {
        if initialExpressionsAreEvaluating {
            initialBody
        } else if let presentedForm = model.presentedForm {
            presentedForm
                .ancestorForm(self)
        } else {
            evaluatedForm
                .transition(.move(edge: model.presentedForm == nil ? .leading : .trailing))
        }
    }
    
    var evaluatedForm: some View {
        ScrollViewReader { scrollViewProxy in
            ScrollView {
                VStack(alignment: .leading) {
                    if !title.isEmpty && headerVisibility != .hidden {
                        if let ancestor = ancestor as? FeatureFormView {
                            FormHeader(title: title) {
                                withAnimation {
                                    ancestor.model.presentedForm = nil
                                }
                            }
                        } else {
                            FormHeader(title: title)
                        }
                        Divider()
                    }
                    ForEach(model.visibleElements, id: \.self) { element in
                        makeElement(element)
                    }
                    if let attachmentsElement = model.featureForm.defaultAttachmentsElement {
                        // The Toolkit currently only supports AttachmentsFormElements via the
                        // default attachments element. Once AttachmentsFormElements can be authored
                        // this can call makeElement(_:) instead and makeElement(_:) should have a
                        // case added for AttachmentsFormElement.
                        AttachmentsFeatureElementView(featureElement: attachmentsElement)
                    }
                    if let groups = groups, groups.count > 0 {
                        UtilityNetworkAssociationFormElementView(
                            description: "[UtilityNetworkAssociationsFormElement.description]",
                            associationKindGroups: groups,
                            title: "[UtilityNetworkAssociationsFormElement.label]"
                        )
                        .padding(.bottom)
                    }
                }
            }
            .onChange(model.focusedElement) { _ in
                if let focusedElement = model.focusedElement {
                    withAnimation { scrollViewProxy.scrollTo(focusedElement, anchor: .top) }
                }
            }
            .onTitleChange(of: model.featureForm) { newTitle in
                title = newTitle
            }
        }
#if os(iOS)
        .scrollDismissesKeyboard(.immediately)
#endif
        .environment(\.validationErrorVisibility, validationErrorVisibility)
        .environmentObject(model)
        .task {
            try? await model.utilityNetwork?.load()
            if let utilityElement = model.utilityNetwork?.makeElement(arcGISFeature: model.featureForm.feature) {
                // Grab Utility Network Associations for the element being edited
<<<<<<< HEAD
                if let associations = try? await model.utilityNetwork?.associations(for: utilityElement),
=======
                if let associations = try? await utilityNetwork?.associations(for: utilityElement),
>>>>>>> e76f49d9
                   let currentFeatureGlobalID = model.featureForm.feature.globalID {
                    var groups = [UtilityNetworkAssociationFormElementView.AssociationKindGroup]()
                    // Create a set of the unique association kinds present
                    let associationKinds = Array(Set(associations.map { $0.kind }))
                    for associationKind in associationKinds {
                        // Filter the associations by kind
                        let associationKindMembers = associations.filter { $0.kind == associationKind }
                        // Create a set of the unique network sources within the association kind group.
                        let networkSourceNames = Array(Set(
                            associationKindMembers.map { $0.displayedElement(for: currentFeatureGlobalID).networkSource.name }
                        ))
                        var networkSourceGroups: [UtilityNetworkAssociationFormElementView.NetworkSourceGroup] = []
                        for networkSourceName in networkSourceNames {
                            // Filter the associations by network source
                            let networkSourceMembers = associationKindMembers.filter { $0.displayedElement(for: currentFeatureGlobalID).networkSource.name == networkSourceName }
                            var associations: [UtilityNetworkAssociationFormElementView.Association] = []
                            // For each association, create a Toolkit representation and add it to the group
                            for networkSourceMember in networkSourceMembers {
<<<<<<< HEAD
=======
                                
>>>>>>> e76f49d9
                                // Determine the association's title.
                                let associatedElement = networkSourceMember.displayedElement(for: currentFeatureGlobalID)
                                let title: String
                                if let formDefinitionTitle = associatedElement.networkSource.featureTable.featureFormDefinition?.title {
                                    title = formDefinitionTitle
                                } else {
                                    title = "\(associatedElement.assetGroup.name) - \(associatedElement.objectID)"
                                }
<<<<<<< HEAD
                                if let arcGISFeature = try? await model.utilityNetwork?.features(for: [associatedElement]).first {
                                    let newAssociation = UtilityNetworkAssociationFormElementView.Association(
                                        description: nil,
                                        fractionAlongEdge: networkSourceMember.fractionAlongEdge.isZero ? nil : networkSourceMember.fractionAlongEdge,
                                        name: title,
                                        selectionAction: {
                                            withAnimation {
                                                model.presentedForm = FeatureFormView(
                                                    featureForm: FeatureForm(feature: arcGISFeature),
                                                    utilityNetwork: model.utilityNetwork
                                                )
                                            }
                                        },
                                        terminalName: associatedElement.terminal?.name
                                    )
                                    associations.append(newAssociation)
                                }
=======
                                
                                let newAssociation = UtilityNetworkAssociationFormElementView.Association(
                                    description: nil,
                                    fractionAlongEdge: networkSourceMember.fractionAlongEdge.isZero ? nil : networkSourceMember.fractionAlongEdge,
                                    name: title,
                                    terminalName: associatedElement.terminal?.name
                                )
                                associations.append(newAssociation)
>>>>>>> e76f49d9
                            }
                            let networkSourceGroup = UtilityNetworkAssociationFormElementView.NetworkSourceGroup(
                                associations: associations,
                                name: networkSourceName
                            )
                            networkSourceGroups.append(networkSourceGroup)
                        }
                        groups.append(
                            UtilityNetworkAssociationFormElementView.AssociationKindGroup(
                                networkSourceGroups: networkSourceGroups,
                                name: "\(associationKind)".capitalized
                            )
                        )
                    }
                    self.groups = groups
                } else {
                    print("Not a Utility Element")
                }
            }
        }
    }
}

private extension UtilityAssociation {
    /// Determines whether to show the `fromElement` or `toElement`.
    func displayedElement(for id: UUID) -> UtilityElement {
        if id == toElement.globalID {
            fromElement
        } else {
            toElement
        }
    }
}

<<<<<<< HEAD
@available(visionOS, unavailable)
=======
>>>>>>> e76f49d9
extension FeatureFormView {
    /// <#Description#>
    /// - Parameter ancestor: <#ancestor description#>
    /// - Returns: <#description#>
    func ancestorForm(_ ancestor: FeatureFormView) -> Self {
        var copy = self
        copy.ancestor = ancestor
        return copy
    }
    
    /// Makes UI for a form element.
    /// - Parameter element: The element to generate UI for.
    @ViewBuilder func makeElement(_ element: FormElement) -> some View {
        switch element {
        case let element as FieldFormElement:
            makeFieldElement(element)
        case let element as GroupFormElement:
            GroupView(element: element, viewCreator: { internalMakeElement($0) })
        case let element as TextFormElement:
            makeTextElement(element)
        default:
            EmptyView()
        }
    }
    
    /// Makes UI for a field form element or a text form element.
    /// - Parameter element: The element to generate UI for.
    @ViewBuilder func internalMakeElement(_ element: FormElement) -> some View {
        switch element {
        case let element as FieldFormElement:
            makeFieldElement(element)
        case let element as TextFormElement:
            makeTextElement(element)
        default:
            EmptyView()
        }
    }
    
    /// Makes UI for a field form element including a divider beneath it.
    /// - Parameter element: The element to generate UI for.
    @ViewBuilder func makeFieldElement(_ element: FieldFormElement) -> some View {
        if !(element.input is UnsupportedFormInput) {
            InputWrapper(element: element)
            Divider()
        }
    }
    
    /// Makes UI for a text form element including a divider beneath it.
    /// - Parameter element: The element to generate UI for.
    @ViewBuilder func makeTextElement(_ element: TextFormElement) -> some View {
        TextFormElementView(element: element)
        Divider()
    }
    
    /// The progress view to be shown while initial expression evaluation is running.
    ///
    /// This avoids flashing elements that may immediately be set hidden or have
    /// values change as a result of initial expression evaluation.
    var initialBody: some View {
        ProgressView()
            .task {
                await model.initialEvaluation()
                initialExpressionsAreEvaluating = false
            }
    }
}

// TODO: See if we can avoid these conformances. If not, verify they're correct and move to a better location.

extension UtilityNetworkSource: @retroactive Equatable {
    public static func == (lhs: UtilityNetworkSource, rhs: UtilityNetworkSource) -> Bool {
        lhs.id == rhs.id
        && lhs.name == rhs.name
    }
}

extension UtilityNetworkSource: @retroactive Hashable {
    public func hash(into hasher: inout Hasher) {
        hasher.combine(name)
        hasher.combine(id)
    }
}<|MERGE_RESOLUTION|>--- conflicted
+++ resolved
@@ -160,11 +160,7 @@
             try? await model.utilityNetwork?.load()
             if let utilityElement = model.utilityNetwork?.makeElement(arcGISFeature: model.featureForm.feature) {
                 // Grab Utility Network Associations for the element being edited
-<<<<<<< HEAD
                 if let associations = try? await model.utilityNetwork?.associations(for: utilityElement),
-=======
-                if let associations = try? await utilityNetwork?.associations(for: utilityElement),
->>>>>>> e76f49d9
                    let currentFeatureGlobalID = model.featureForm.feature.globalID {
                     var groups = [UtilityNetworkAssociationFormElementView.AssociationKindGroup]()
                     // Create a set of the unique association kinds present
@@ -183,10 +179,6 @@
                             var associations: [UtilityNetworkAssociationFormElementView.Association] = []
                             // For each association, create a Toolkit representation and add it to the group
                             for networkSourceMember in networkSourceMembers {
-<<<<<<< HEAD
-=======
-                                
->>>>>>> e76f49d9
                                 // Determine the association's title.
                                 let associatedElement = networkSourceMember.displayedElement(for: currentFeatureGlobalID)
                                 let title: String
@@ -195,7 +187,6 @@
                                 } else {
                                     title = "\(associatedElement.assetGroup.name) - \(associatedElement.objectID)"
                                 }
-<<<<<<< HEAD
                                 if let arcGISFeature = try? await model.utilityNetwork?.features(for: [associatedElement]).first {
                                     let newAssociation = UtilityNetworkAssociationFormElementView.Association(
                                         description: nil,
@@ -213,16 +204,6 @@
                                     )
                                     associations.append(newAssociation)
                                 }
-=======
-                                
-                                let newAssociation = UtilityNetworkAssociationFormElementView.Association(
-                                    description: nil,
-                                    fractionAlongEdge: networkSourceMember.fractionAlongEdge.isZero ? nil : networkSourceMember.fractionAlongEdge,
-                                    name: title,
-                                    terminalName: associatedElement.terminal?.name
-                                )
-                                associations.append(newAssociation)
->>>>>>> e76f49d9
                             }
                             let networkSourceGroup = UtilityNetworkAssociationFormElementView.NetworkSourceGroup(
                                 associations: associations,
@@ -257,10 +238,6 @@
     }
 }
 
-<<<<<<< HEAD
-@available(visionOS, unavailable)
-=======
->>>>>>> e76f49d9
 extension FeatureFormView {
     /// <#Description#>
     /// - Parameter ancestor: <#ancestor description#>
