// Copyright 2023 Esri
//
// Licensed under the Apache License, Version 2.0 (the "License");
// you may not use this file except in compliance with the License.
// You may obtain a copy of the License at
//
//   https://www.apache.org/licenses/LICENSE-2.0
//
// Unless required by applicable law or agreed to in writing, software
// distributed under the License is distributed on an "AS IS" BASIS,
// WITHOUT WARRANTIES OR CONDITIONS OF ANY KIND, either express or implied.
// See the License for the specific language governing permissions and
// limitations under the License.

import ArcGIS
import SwiftUI

/// A view for text input.
struct TextInput: View {
    /// The view model for the form.
    @EnvironmentObject var model: FormViewModel
    
    /// A Boolean value indicating whether or not the field is focused.
    @FocusState private var isFocused: Bool
    
    /// A Boolean value indicating whether the code scanner is presented.
    @State private var scannerIsPresented = false
    
    /// The current text value.
    @State private var text = ""
    
    /// A Boolean value indicating whether the device camera is accessible for scanning.
    private let cameraIsDisabled: Bool = {
#if targetEnvironment(simulator)
        return true
#else
        return false
#endif
    }()
    
    /// The element the input belongs to.
    private let element: FieldFormElement
    
    /// Creates a view for text input spanning multiple lines.
    /// - Parameters:
    ///   - element: The input's parent element.
    init(element: FieldFormElement) {
        precondition(
            element.input is TextAreaFormInput
            || element.input is TextBoxFormInput
            || element.input is BarcodeScannerFormInput,
            "\(Self.self).\(#function) element's input must be \(TextAreaFormInput.self), \(TextBoxFormInput.self) or \(BarcodeScannerFormInput.self)."
        )
        self.element = element
    }
    
    var body: some View {
        textWriter
            .onChange(isFocused) { isFocused in
                if isFocused {
                    model.focusedElement = element
                } else if model.focusedElement == element {
                    model.focusedElement = nil
                }
            }
            .onChange(model.focusedElement) { focusedElement in
                // Another form input took focus
                if focusedElement != element {
                    isFocused  = false
                }
            }
            .onChange(text) { text in
                element.convertAndUpdateValue(text)
                model.evaluateExpressions()
            }
            .onTapGesture {            
                if element.isMultiline {
                    model.fullScreenTextInputIsPresented = true
                    model.focusedElement = element
                }
            }
#if !os(visionOS)
            .sheet(isPresented: $scannerIsPresented) {
                CodeScanner(code: $text, isPresented: $scannerIsPresented)
            }
<<<<<<< HEAD
#endif
            .onValueChange(of: element, when: !element.isMultiline || !fullScreenTextInputIsPresented) { _, newFormattedValue in
=======
            .onValueChange(of: element, when: !element.isMultiline || !model.fullScreenTextInputIsPresented) { _, newFormattedValue in
>>>>>>> ace93f54
                text = newFormattedValue
            }
    }
}

private extension TextInput {
    /// The body of the text input when the element is editable.
    var textWriter: some View {
        HStack(alignment: .firstTextBaseline) {
            Group {
                if element.isMultiline {
                    Text(text)
                        .accessibilityIdentifier("\(element.label) Text Input Preview")
                        .fixedSize(horizontal: false, vertical: true)
                        .lineLimit(5)
                        .truncationMode(.tail)
                        .frame(minHeight: 100, alignment: .top)
                } else {
                    TextField(
                        element.label,
                        text: $text,
                        prompt: Text(element.input is BarcodeScannerFormInput ? String.noValue : element.hint).foregroundColor(.secondary),
                        axis: .horizontal
                    )
                    .accessibilityIdentifier("\(element.label) Text Input")
                    .keyboardType(keyboardType)
                }
            }
            .focused($isFocused)
            .frame(maxWidth: .infinity, alignment: .leading)
#if os(iOS)
            .toolbar {
                ToolbarItemGroup(placement: .keyboard) {
                    if UIDevice.current.userInterfaceIdiom == .phone, isFocused, (element.fieldType?.isNumeric ?? false) {
                        positiveNegativeButton
                        Spacer()
                    }
                }
            }
#endif
            .scrollContentBackground(.hidden)
#if !os(visionOS)
            if !text.isEmpty,
               !isBarcodeScanner,
               !element.isMultiline {
                XButton(.clear) {
                    if !isFocused {
                        // If the user wasn't already editing the field provide
                        // instantaneous focus to enable validation.
                        model.focusedElement = element
                        model.focusedElement = nil
                    }
                    text.removeAll()
                }
                .accessibilityIdentifier("\(element.label) Clear Button")
            }
            if isBarcodeScanner {
                Button {
                    model.focusedElement = element
                    scannerIsPresented = true
                } label: {
                    Image(systemName: "barcode.viewfinder")
                        .font(.title2)
                        .foregroundStyle(Color.accentColor)
                }
                .disabled(cameraIsDisabled)
                .buttonStyle(.plain)
                .accessibilityIdentifier("\(element.label) Scan Button")
            }
#endif
        }
        .contentShape(.rect)
    }
    
    /// The keyboard type to use depending on where the input is numeric and decimal.
    var keyboardType: UIKeyboardType {
        guard let fieldType = element.fieldType else { return .default }
        
        return if fieldType.isNumeric {
#if os(visionOS)
            // The 'positiveNegativeButton' doesn't show on visionOS
            // so we need to show this keyboard so the user can type
            // a negative number.
            .numbersAndPunctuation
#else
            if fieldType.isFloatingPoint { .decimalPad } else { .numberPad }
#endif
        } else {
            .default
        }
    }
    
    /// The button that allows a user to switch the numeric value between positive and negative.
    var positiveNegativeButton: some View {
        Button {
            if let value = Int(text) {
                text = String(value * -1)
            } else if let value = Float(text) {
                text = String(value * -1)
            } else if let value = Double(text) {
                text = String(value * -1)
            }
        } label: {
            Image(systemName: "plus.forwardslash.minus")
        }
    }
}

<<<<<<< HEAD
private extension TextInput {
    /// A view for displaying a multiline text input outside the body of the feature form view.
    ///
    /// By moving outside of the feature form view's scroll view we let the text field naturally manage
    /// keeping the input caret visible.
    struct FullScreenTextInput: View {
        /// The current text value.
        @Binding var text: String
        
        /// An action that dismisses the current presentation.
        @Environment(\.dismiss) private var dismiss
        
        /// A Boolean value indicating whether the text field is focused.
        @FocusState private var textFieldIsFocused: Bool
        
        /// The element the input belongs to.
        let element: FieldFormElement
        
        /// The view model for the form.
        let model: FormViewModel
        
        var body: some View {
            HStack {
                InputHeader(element: element)
                Button("Done") {
                    dismiss()
                }
                
#if !os(visionOS)
                .buttonStyle(.plain)
                .foregroundColor(.accentColor)
#endif
            }
=======
/// A view for displaying a multiline text input outside the body of the feature form view.
///
/// By moving outside of the feature form view's scroll view we let the text field naturally manage
/// keeping the input caret visible.
struct FullScreenTextInput: View {
    /// The current text value.
    @Binding var text: String
    
    /// An action that dismisses the current presentation.
    @Environment(\.dismiss) private var dismiss
    
    /// A Boolean value indicating whether the text field is focused.
    @FocusState private var textFieldIsFocused: Bool
    
    /// The element the input belongs to.
    let element: FieldFormElement
    
    /// The view model for the form.
    let model: FormViewModel
    
    var body: some View {
        Section {
>>>>>>> ace93f54
            RepresentedUITextView(initialText: text) { text in
                element.convertAndUpdateValue(text)
                model.evaluateExpressions()
            } onTextViewDidEndEditing: { text in
                self.text = text
            }
            .focused($textFieldIsFocused, equals: true)
            .onAppear {
                textFieldIsFocused = true
            }
        } header: {
            HStack {
                InputHeader(element: element)
                Spacer()
                Button("Done") {
                    dismiss()
                }
            }
        } footer: {
            InputFooter(element: element)
        }
        .padding()
    }
}

private extension TextInput {
    @available(visionOS, unavailable)
    private var isBarcodeScanner: Bool {
        element.input is BarcodeScannerFormInput
    }
}

private extension View {
    /// Wraps `onValueChange(of:action:)` with an additional boolean property that when false will
    /// not monitor value changes.
    /// - Parameters:
    ///   - element: The form element to watch for changes on.
    ///   - when: The boolean value which disables monitoring. When `true` changes will be monitored.
    ///   - action: The action which watches for changes.
    /// - Returns: The modified view.
    func onValueChange(of element: FieldFormElement, when: Bool, action: @escaping (_ newValue: Any?, _ newFormattedValue: String) -> Void) -> some View {
        modifier(
            ConditionalChangeOfModifier(element: element, condition: when) { newValue, newFormattedValue in
                action(newValue, newFormattedValue)
            }
        )
    }
}

private struct ConditionalChangeOfModifier: ViewModifier {
    let element: FieldFormElement
    
    let condition: Bool
    
    let action: (_ newValue: Any?, _ newFormattedValue: String) -> Void
    
    func body(content: Content) -> some View {
        if condition {
            content
                .onValueChange(of: element) { newValue, newFormattedValue in
                    action(newValue, newFormattedValue)
                }
        } else {
            content
        }
    }
}<|MERGE_RESOLUTION|>--- conflicted
+++ resolved
@@ -83,12 +83,8 @@
             .sheet(isPresented: $scannerIsPresented) {
                 CodeScanner(code: $text, isPresented: $scannerIsPresented)
             }
-<<<<<<< HEAD
-#endif
-            .onValueChange(of: element, when: !element.isMultiline || !fullScreenTextInputIsPresented) { _, newFormattedValue in
-=======
+#endif
             .onValueChange(of: element, when: !element.isMultiline || !model.fullScreenTextInputIsPresented) { _, newFormattedValue in
->>>>>>> ace93f54
                 text = newFormattedValue
             }
     }
@@ -197,41 +193,6 @@
     }
 }
 
-<<<<<<< HEAD
-private extension TextInput {
-    /// A view for displaying a multiline text input outside the body of the feature form view.
-    ///
-    /// By moving outside of the feature form view's scroll view we let the text field naturally manage
-    /// keeping the input caret visible.
-    struct FullScreenTextInput: View {
-        /// The current text value.
-        @Binding var text: String
-        
-        /// An action that dismisses the current presentation.
-        @Environment(\.dismiss) private var dismiss
-        
-        /// A Boolean value indicating whether the text field is focused.
-        @FocusState private var textFieldIsFocused: Bool
-        
-        /// The element the input belongs to.
-        let element: FieldFormElement
-        
-        /// The view model for the form.
-        let model: FormViewModel
-        
-        var body: some View {
-            HStack {
-                InputHeader(element: element)
-                Button("Done") {
-                    dismiss()
-                }
-                
-#if !os(visionOS)
-                .buttonStyle(.plain)
-                .foregroundColor(.accentColor)
-#endif
-            }
-=======
 /// A view for displaying a multiline text input outside the body of the feature form view.
 ///
 /// By moving outside of the feature form view's scroll view we let the text field naturally manage
@@ -254,7 +215,6 @@
     
     var body: some View {
         Section {
->>>>>>> ace93f54
             RepresentedUITextView(initialText: text) { text in
                 element.convertAndUpdateValue(text)
                 model.evaluateExpressions()
