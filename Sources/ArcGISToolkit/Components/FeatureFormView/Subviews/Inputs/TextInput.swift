--- conflicted
+++ resolved
@@ -58,12 +58,7 @@
     var body: some View {
         textWriter
             .onChange(of: text) {
-<<<<<<< HEAD
-                model.updateValueAndEvaluateExpressions(element, text)
-=======
-                element.convertAndUpdateValue(text)
-                internalFeatureFormViewModel.evaluateExpressions()
->>>>>>> f21420e2
+                internalFeatureFormViewModel.updateValueAndEvaluateExpressions(element, text)
             }
             .onTapGesture {
                 if element.isMultiline {
@@ -239,12 +234,7 @@
 #endif
             }
             RepresentedUITextView(initialText: text) { text in
-<<<<<<< HEAD
-                model.updateValueAndEvaluateExpressions(element, text)
-=======
-                element.convertAndUpdateValue(text)
-                internalFeatureFormViewModel.evaluateExpressions()
->>>>>>> f21420e2
+                internalFeatureFormViewModel.updateValueAndEvaluateExpressions(element, text)
             } onTextViewDidEndEditing: { text in
                 self.text = text
             }
