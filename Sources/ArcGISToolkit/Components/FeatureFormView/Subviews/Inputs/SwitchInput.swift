--- conflicted
+++ resolved
@@ -81,12 +81,7 @@
             // loads, depending if the initial value matches the default value
             // defined for `isOn`.
             .onChange(of: isOn) {
-<<<<<<< HEAD
                 model.updateValueAndEvaluateExpressions(element, isOn)
-=======
-                element.updateValue(isOn ? input.onValue.code : input.offValue.code)
-                internalFeatureFormViewModel.evaluateExpressions()
->>>>>>> f21420e2
             }
             // onValueChange(of:action:) is a good signal for user interaction
             // because it will reliably run when the view first loads and each
