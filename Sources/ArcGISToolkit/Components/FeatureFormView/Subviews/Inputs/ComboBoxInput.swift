--- conflicted
+++ resolved
@@ -89,15 +89,9 @@
                 // and we're not required. (i.e., Don't show clear if
                 // the field is required.)
                 XButton(.clear) {
-<<<<<<< HEAD
-                    model.focusedElement = element
-                    defer { model.focusedElement = nil }
-                    model.updateValueAndEvaluateExpressions(element, nil)
-=======
                     internalFeatureFormViewModel.focusedElement = element
                     defer { internalFeatureFormViewModel.focusedElement = nil }
-                    updateValue(nil)
->>>>>>> f21420e2
+                    model.updateValueAndEvaluateExpressions(element, nil)
                 }
                 .accessibilityIdentifier("\(element.label) Clear Button")
             } else {
@@ -238,14 +232,6 @@
             }
         }
     }
-<<<<<<< HEAD
-=======
-    
-    private func updateValue(_ value: (any Sendable)?) {
-        element.updateValue(value)
-        internalFeatureFormViewModel.evaluateExpressions()
-    }
->>>>>>> f21420e2
 }
 
 private extension String {
