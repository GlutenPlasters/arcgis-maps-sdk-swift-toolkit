// Copyright 2022 Esri.

// Licensed under the Apache License, Version 2.0 (the "License");
// you may not use this file except in compliance with the License.
// You may obtain a copy of the License at
// http://www.apache.org/licenses/LICENSE-2.0

// Unless required by applicable law or agreed to in writing, software
// distributed under the License is distributed on an "AS IS" BASIS,
// WITHOUT WARRANTIES OR CONDITIONS OF ANY KIND, either express or implied.
// See the License for the specific language governing permissions and
// limitations under the License.

import ArcGIS
import Combine
import SwiftUI

/// Manages the state for a `FloorFilter`.
@MainActor
final class FloorFilterViewModel: ObservableObject {
    ///  A selected site, floor, or level.
    enum Selection {
        /// A selected site.
        case site(FloorSite)
        /// A selected facility.
        case facility(FloorFacility)
        /// A selected level.
        case level(FloorLevel)
    }
    
    /// Creates a `FloorFilterViewModel`.
    /// - Parameters:
    ///   - automaticSelectionMode: The selection behavior of the floor filter.
    ///   - floorManager: The floor manager used by the `FloorFilterViewModel`.
    ///   - viewpoint: Viewpoint updated when the selected site or facility changes.
    init(
        automaticSelectionMode: AutomaticSelectionMode = .always,
        floorManager: FloorManager,
        viewpoint: Binding<Viewpoint?>
    ) {
        self.automaticSelectionMode = automaticSelectionMode
        self.floorManager = floorManager
        self._viewpoint = viewpoint
        
        viewpointSubscription = viewpointSubject
            .debounce(for: delay, scheduler: DispatchQueue.main)
            .sink(receiveValue: { [weak self] _ in
                guard let self = self,
                      let viewpoint = self.viewpoint,
                      !viewpoint.targetScale.isZero else {
                          return
                }
                self.automaticallySelectFacilityOrSite()
            })
        
<<<<<<< HEAD
        loadFloorManager()
=======
        Task {
            do {
                try await floorManager.load()
                if sites.count == 1,
                    let firstSite = sites.first {
                    // If we have only one site, select it.
                    setSite(firstSite, zoomTo: true)
                }
            } catch {
                print("error: \(error)")
            }
            isLoading = false
        }
>>>>>>> c5771fa2
    }
    
    // MARK: Published members
    
    /// `true` if the model is loading it's properties, `false` if not loading.
    @Published private(set) var isLoading = true
    
    /// The selected site, floor, or level.
    @Published private(set) var selection: Selection?
    
    // MARK: Constants
    
    /// The selection behavior of the floor filter.
    private let automaticSelectionMode: AutomaticSelectionMode
    
    /// The amount of time to wait between selection updates.
    private let delay = DispatchQueue.SchedulerTimeType.Stride.seconds(0.20)
    
    /// The `FloorManager` containing the site, floor, and level information.
    let floorManager: FloorManager
    
    // MARK: Public members
    
    /// The floor manager facilities.
    var facilities: [FloorFacility] {
        floorManager.facilities
    }
    
    /// A Boolean value that indicates whether there are levels to display. This will be `false` if
    /// there is no selected facility or if the selected facility has no levels.
    var hasLevelsToDisplay: Bool {
        !(selectedFacility?.levels.isEmpty ?? true)
    }
    
    /// The floor manager levels.
    var levels: [FloorLevel] {
        floorManager.levels
    }
    
    /// The selected site.
    var selectedSite: FloorSite? {
        switch selection {
        case .site(let site):
            return site
        case .facility(let facility):
            return facility.site
        case .level(let level):
            return level.facility?.site
        default:
            return nil
        }
    }
    
    /// The selected facility.
    var selectedFacility: FloorFacility? {
        switch selection {
        case .facility(let facility):
            return facility
        case .level(let level):
            return level.facility
        default:
            return nil
        }
    }
    
    /// The selected level.
    var selectedLevel: FloorLevel? {
        if case let .level(level) = selection {
            return level
        } else {
            return nil
        }
    }
    
    /// The floor manager sites.
    var sites: [FloorSite] {
        floorManager.sites
    }
    
    /// The selected facility's levels, sorted by `level.verticalOrder`.
    var sortedLevels: [FloorLevel] {
        selectedFacility?.levels
            .sorted(by: { $0.verticalOrder > $1.verticalOrder }) ?? []
    }
    
    /// The `Viewpoint` used to pan/zoom to the selected site/facilty.
    /// If `nil`, there will be no automatic pan/zoom operations.
    @Binding var viewpoint: Viewpoint?
    
    /// A subject to which viewpoint updates can be submitted.
    var viewpointSubject = PassthroughSubject<Viewpoint?, Never>()
    
    // MARK: Public methods
    
    /// Updates the selected site, facility, and level based on a newly selected facility.
    /// - Parameters:
    ///   - newFacility: The new facility to be selected.
    ///   - zoomTo: If `true`, changes the viewpoint to the extent of the new facility.
    func setFacility(_ newFacility: FloorFacility, zoomTo: Bool = false) {
        if let oldLevel = selectedLevel,
            let newLevel = newFacility.levels.first(
            where: { $0.verticalOrder == oldLevel.verticalOrder }
        ) {
            setLevel(newLevel)
        } else if let defaultLevel = newFacility.defaultLevel {
            setLevel(defaultLevel)
        } else {
            selection = .facility(newFacility)
        }
        
        if zoomTo {
            zoomToExtent(newFacility.geometry?.extent)
        }
    }
    
    /// Updates the selected site, facility, and level based on a newly selected level.
    /// - Parameter newLevel: The selected level.
    func setLevel(_ newLevel: FloorLevel) {
        selection = .level(newLevel)
        levels.forEach {
            $0.isVisible = $0.verticalOrder == newLevel.verticalOrder
        }
    }
    
    /// Updates the selected site, facility, and level based on a newly selected site.
    /// - Parameters:
    ///   - newSite: The new site to be selected.
    ///   - zoomTo: If `true`, changes the viewpoint to the extent of the new site.
    func setSite(_ newSite: FloorSite, zoomTo: Bool = false) {
        selection = .site(newSite)
        if zoomTo {
            zoomToExtent(newSite.geometry?.extent)
        }
    }
    
    // MARK: Private items
    
    /// Attempts to make an automated selection based on the current viewpoint.
    ///
    /// This method first attempts to select a facility, if that fails, a site selection is attempted.
    func automaticallySelectFacilityOrSite() {
        guard automaticSelectionMode != .never else {
            return
        }
        if !autoSelectFacility() {
            autoSelectSite()
        }
    }
    
    /// Updates `selectedFacility` if a good selection exists.
    /// - Returns: `false` if a selection was not made.
    @discardableResult
    private func autoSelectFacility() -> Bool {
        // Only select a facility if it is within minimum scale. Default at 1500.
        let facilityMinScale: Double
        if let minScale = floorManager.facilityLayer?.minScale,
               minScale != .zero {
            facilityMinScale = minScale
        } else {
            facilityMinScale = 1500
        }
        
        if viewpoint?.targetScale ?? .zero > facilityMinScale {
            return false
        }
        
        // If the centerpoint is within a facilities' geometry, select that site.
        let facilityResult = floorManager.facilities.first { facility in
            guard let extent1 = viewpoint?.targetGeometry.extent,
                  let extent2 = facility.geometry?.extent else {
                return false
            }
            return GeometryEngine.isGeometry(extent1, intersecting: extent2)
        }
        
        if let facilityResult = facilityResult {
            setFacility(facilityResult)
        } else if automaticSelectionMode == .always {
            return false
        }
        return true
    }
    
    /// Updates `selectedSite` if a good selection exists.
    /// - Returns: `false` if a selection was not made.
    @discardableResult
    private func autoSelectSite() -> Bool {
        // Only select a facility if it is within minimum scale. Default at 4300.
        let siteMinScale: Double
        if let minScale = floorManager.siteLayer?.minScale,
               minScale != .zero {
            siteMinScale = minScale
        } else {
            siteMinScale = 4300
        }
        
        // If viewpoint is out of range, reset selection and return early.
        if viewpoint?.targetScale ?? .zero > siteMinScale {
            if automaticSelectionMode == .always {
                selection = nil
            }
            return false
        }
        
        // If the centerpoint is within a site's geometry, select that site.
        let siteResult = floorManager.sites.first { site in
            guard let extent1 = viewpoint?.targetGeometry.extent,
                  let extent2 = site.geometry?.extent else {
                return false
            }
            return GeometryEngine.isGeometry(extent1, intersecting: extent2)
        }
        
        if let siteResult = siteResult {
            setSite(siteResult)
        } else if automaticSelectionMode == .always {
            selection = nil
        }
        return true
    }
    
    /// Sets the visibility of all the levels on the map based on the vertical order of the current selected level.
    private func filterMapToSelectedLevel() {
        if let selectedLevel = selectedLevel {
            levels.forEach {
                $0.isVisible = $0.verticalOrder == selectedLevel.verticalOrder
            }
        }
    }
    
    /// Loads the given `FloorManager` if needed, then sets `isLoading` to `false`.
    private func loadFloorManager() {
        guard floorManager.loadStatus == .notLoaded else {
            isLoading = false
            return
        }
        Task {
            do {
                try await floorManager.load()
                if sites.count == 1,
                    let firstSite = sites.first {
                    // If we have only one site, select it.
                    setSite(firstSite)
                }
            } catch {
                print("error: \(error)")
            }
            isLoading = false
        }
    }
    
    /// Zoom to given extent.
    private func zoomToExtent(_ extent: Envelope?) {
        // Make sure we have an extent and viewpoint to zoom to.
        guard let extent = extent else {
            return
        }
        
        let builder = EnvelopeBuilder(envelope: extent)
        builder.expand(factor: 1.5)
        let targetExtent = builder.toGeometry()
        if !targetExtent.isEmpty {
            viewpoint = Viewpoint(
                targetExtent: targetExtent
            )
        }
    }
    
    /// A subscription to handle listening for viewpoint changes.
    private var viewpointSubscription: AnyCancellable?
}

/// Defines automatic selection behavior.
public enum AutomaticSelectionMode {
    /// Always update selection based on the current viewpoint; clear the selection when the user
    /// navigates away.
    case always
    /// Only update the selection when there is a new site or facility in the current viewpoint; don't clear
    /// selection when the user navigates away.
    case alwaysNotClearing
    /// Never update selection based on the GeoView's current viewpoint.
    case never
}

extension FloorFilterViewModel.Selection: Hashable { }<|MERGE_RESOLUTION|>--- conflicted
+++ resolved
@@ -53,23 +53,7 @@
                 self.automaticallySelectFacilityOrSite()
             })
         
-<<<<<<< HEAD
         loadFloorManager()
-=======
-        Task {
-            do {
-                try await floorManager.load()
-                if sites.count == 1,
-                    let firstSite = sites.first {
-                    // If we have only one site, select it.
-                    setSite(firstSite, zoomTo: true)
-                }
-            } catch {
-                print("error: \(error)")
-            }
-            isLoading = false
-        }
->>>>>>> c5771fa2
     }
     
     // MARK: Published members
