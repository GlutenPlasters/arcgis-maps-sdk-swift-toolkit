// Copyright 2022 Esri.

// Licensed under the Apache License, Version 2.0 (the "License");
// you may not use this file except in compliance with the License.
// You may obtain a copy of the License at
// http://www.apache.org/licenses/LICENSE-2.0

// Unless required by applicable law or agreed to in writing, software
// distributed under the License is distributed on an "AS IS" BASIS,
// WITHOUT WARRANTIES OR CONDITIONS OF ANY KIND, either express or implied.
// See the License for the specific language governing permissions and
// limitations under the License.

import SwiftUI
import ArcGIS

/// A view which allows selection of levels represented in `FloorFacility`.
struct LevelSelector: View {
    /// The view model used by the `LevelsView`.
    @EnvironmentObject var viewModel: FloorFilterViewModel
    
    /// A Boolean value indicating the whether the view shows only the selected level or all levels.
    /// If the value is`false`, the view will display all levels; if it is `true`, the view will only display
    /// the selected level.
    @State var isCollapsed: Bool = false
    
    /// The alignment configuration.
    let isTopAligned: Bool
    
    /// The levels to display.
    let levels: [FloorLevel]
    
    /// Returns the short name of the currently selected level, the first level or "None" if none of the listed
    /// are available.
    private var selectedLevelName: String {
        viewModel.selectedLevel?.shortName ?? ""
    }
    
    public var body: some View {
        if !isCollapsed,
            levels.count > 1 {
            VStack {
                if !isTopAligned {
                    CollapseButton(
                        isCollapsed: $isCollapsed,
                        isTopAligned: isTopAligned
                    )
                    Divider()
                }
                LevelsStack(levels: levels)
                if isTopAligned {
                    Divider()
<<<<<<< HEAD
                    CollapseButton(
                        isCollapsed: $isCollapsed,
                        isTopAligned: isTopAligned
                    )
=======
                    CollapseButton(isCollapsed: $isCollapsed)
>>>>>>> 4fff4a6b
                }
            }
        } else {
            Toggle(isOn: $isCollapsed) {
<<<<<<< HEAD
                Text(selectedLevelName)
                    .lineLimit(1)
                    .frame(maxWidth: .infinity)
=======
                LevelText(levelName: selectedLevelName)
>>>>>>> 4fff4a6b
            }
            .toggleStyle(.selectedButton)
        }
    }
}

/// A vertical list of floor levels.
struct LevelsStack: View {
    /// The view model used by the `LevelsView`.
    @EnvironmentObject var viewModel: FloorFilterViewModel
    
    /// The height of the scroll view's content.
    @State private var contentHeight: CGFloat = .zero
    
    /// The levels to display.
    let levels: [FloorLevel]
    
    var body: some View {
<<<<<<< HEAD
        ScrollViewReader { proxy in
            ScrollView {
                VStack {
                    ForEach(levels, id: \.id) { level in
                        Toggle(
                            isOn: Binding(
                                get: {
                                    viewModel.selectedLevel == level
                                },
                                set: { newIsOn in
                                    guard newIsOn else { return }
                                    viewModel.setLevel(level)
                                }
                            )
                        ) {
                            Text(level.shortName)
                                .lineLimit(1)
                                .frame(maxWidth: .infinity)
                        }
                        .toggleStyle(.selectableButton)
=======
        ScrollView {
            VStack {
                ForEach(levels) { level in
                    Toggle(
                        isOn: Binding(
                            get: {
                                viewModel.selectedLevel == level
                            },
                            set: { newIsOn in
                                guard newIsOn else { return }
                                viewModel.setLevel(level)
                            }
                        )
                    ) {
                        LevelText(levelName: level.shortName)
>>>>>>> 4fff4a6b
                    }
                }
                .onSizeChange {
                    contentHeight = $0.height
                }
            }
            .frame(maxHeight: contentHeight)
            .onAppear {
                if let floorLevel = viewModel.selectedLevel {
                    withAnimation {
                        proxy.scrollTo(
                            floorLevel.id
                        )
                    }
                }
            }
        }
    }
}

/// Intended to display the name of a level.
struct LevelText: View {
    /// The name of the level to be displayed.
    var levelName: String
    
    var body: some View {
        Text(levelName)
            .lineLimit(1)
            .fixedSize()
            .frame(minWidth: 40)
    }
}

/// A button used to collapse the floor level list.
struct CollapseButton: View {
    /// Allows the user to toggle the visibility of the site and facility selector.
    @Binding var isCollapsed: Bool
    
    /// The alignment configuration.
    let isTopAligned: Bool
    
    var body: some View {
        Button {
            withAnimation {
                isCollapsed.toggle()
            }
        } label: {
            Image(systemName: isTopAligned ? "chevron.up.circle" : "chevron.down.circle")
                .padding(EdgeInsets.esriInsets)
        }
    }
}<|MERGE_RESOLUTION|>--- conflicted
+++ resolved
@@ -50,25 +50,15 @@
                 LevelsStack(levels: levels)
                 if isTopAligned {
                     Divider()
-<<<<<<< HEAD
                     CollapseButton(
                         isCollapsed: $isCollapsed,
                         isTopAligned: isTopAligned
                     )
-=======
-                    CollapseButton(isCollapsed: $isCollapsed)
->>>>>>> 4fff4a6b
                 }
             }
         } else {
             Toggle(isOn: $isCollapsed) {
-<<<<<<< HEAD
-                Text(selectedLevelName)
-                    .lineLimit(1)
-                    .frame(maxWidth: .infinity)
-=======
                 LevelText(levelName: selectedLevelName)
->>>>>>> 4fff4a6b
             }
             .toggleStyle(.selectedButton)
         }
@@ -87,7 +77,6 @@
     let levels: [FloorLevel]
     
     var body: some View {
-<<<<<<< HEAD
         ScrollViewReader { proxy in
             ScrollView {
                 VStack {
@@ -103,28 +92,9 @@
                                 }
                             )
                         ) {
-                            Text(level.shortName)
-                                .lineLimit(1)
-                                .frame(maxWidth: .infinity)
+                            LevelText(levelName: level.shortName)
                         }
                         .toggleStyle(.selectableButton)
-=======
-        ScrollView {
-            VStack {
-                ForEach(levels) { level in
-                    Toggle(
-                        isOn: Binding(
-                            get: {
-                                viewModel.selectedLevel == level
-                            },
-                            set: { newIsOn in
-                                guard newIsOn else { return }
-                                viewModel.setLevel(level)
-                            }
-                        )
-                    ) {
-                        LevelText(levelName: level.shortName)
->>>>>>> 4fff4a6b
                     }
                 }
                 .onSizeChange {
