// Copyright 2022 Esri.

// Licensed under the Apache License, Version 2.0 (the "License");
// you may not use this file except in compliance with the License.
// You may obtain a copy of the License at
// http://www.apache.org/licenses/LICENSE-2.0

// Unless required by applicable law or agreed to in writing, software
// distributed under the License is distributed on an "AS IS" BASIS,
// WITHOUT WARRANTIES OR CONDITIONS OF ANY KIND, either express or implied.
// See the License for the specific language governing permissions and
// limitations under the License.

import SwiftUI
import ArcGIS

/// The `FloorFilter` component simplifies visualization of GIS data for a specific floor of a building
/// in your application. It allows you to filter the floor plan data displayed in your map or scene view
/// to a site, a facility (building) in the site, or a floor in the facility.
public struct FloorFilter: View {
    @Environment(\.horizontalSizeClass)
    private var horizontalSizeClass: UserInterfaceSizeClass?
    
    @Environment(\.verticalSizeClass)
    private var verticalSizeClass: UserInterfaceSizeClass?
    
    /// If `true`, the site and facility selector will appear as a sheet.
    /// If `false`, the site and facility selector will appear as a popup modal alongside the level selector.
    private var isCompact: Bool {
        return horizontalSizeClass == .compact || verticalSizeClass == .compact
    }
    
    /// Creates a `FloorFilter`.
    /// - Parameters:
    ///   - floorManager: The floor manager used by the `FloorFilter`.
    ///   - alignment: Determines the display configuration of Floor Filter elements.
    ///   - automaticSelectionMode: The selection behavior of the floor filter.
    ///   - viewpoint: Viewpoint updated when the selected site or facility changes.
    public init(
        floorManager: FloorManager,
        alignment: Alignment,
        automaticSelectionMode: FloorFilterAutomaticSelectionMode = .always,
        viewpoint: Binding<Viewpoint?> = .constant(nil)
    ) {
        _viewModel = StateObject(wrappedValue: FloorFilterViewModel(
            automaticSelectionMode: automaticSelectionMode,
            floorManager: floorManager,
            viewpoint: viewpoint
        ))
        self.alignment = alignment
        self.viewpoint = viewpoint
    }
    
    /// The view model used by the `FloorFilter`.
    @StateObject private var viewModel: FloorFilterViewModel
    
    /// A Boolean value that indicates whether the levels view is currently collapsed.
    @State private var isLevelsViewCollapsed: Bool = false
    
    /// A Boolean value that indicates whether the site and facility selector is presented.
    @State private var siteAndFacilitySelectorIsPresented: Bool = false
    
    /// The alignment configuration.
    private let alignment: Alignment
    
    /// The width of the level selector.
    private let filterWidth: CGFloat = 60
    
    /// The `Viewpoint` used to pan/zoom to the selected site/facilty.
    /// If `nil`, there will be no automatic pan/zoom operations or automatic selection support.
    private var viewpoint: Binding<Viewpoint?>
    
    /// Button to open and close the site and facility selector.
    private var sitesAndFacilitiesButton: some View {
        Button {
            siteAndFacilitySelectorIsPresented.toggle()
        } label: {
            Image(systemName: "building.2")
                .padding(.toolkitDefault)
        }
        .sheet(
            isAllowed: isCompact,
            isPresented: $siteAndFacilitySelectorIsPresented
        ) {
            SiteAndFacilitySelector(isHidden: $siteAndFacilitySelectorIsPresented)
                .onChange(of: viewpoint.wrappedValue) {
                    viewModel.onViewpointChanged($0)
                }
        }
    }
    
    /// A view that allows selecting between levels.
    private var floorFilter: some View {
        VStack {
            if isTopAligned {
                sitesAndFacilitiesButton
                if viewModel.hasLevelsToDisplay {
                    Divider()
                    levelSelector
                }
            } else {
                if viewModel.hasLevelsToDisplay {
                    levelSelector
                    Divider()
                }
                sitesAndFacilitiesButton
            }
        }
        .frame(width: filterWidth)
        .esriBorder()
        .frame(
            maxWidth: isCompact ? .infinity : nil,
            maxHeight: .infinity,
            alignment: alignment
        )
    }
    
    /// Indicates that the selector should be presented with a top oriented aligment configuration.
    private var isTopAligned: Bool {
        alignment.vertical == .top
    }
    
    /// Displays the available levels.
    @ViewBuilder private var levelSelector: some View {
        LevelSelector(
            isTopAligned: isTopAligned,
            levels: viewModel.sortedLevels
        )
    }
    
    /// A configured `SiteAndFacilitySelector` view.
    ///
    /// The layering of the `SiteAndFacilitySelector` over a `RoundedRectangle` is needed to
    /// produce a rounded corners effect. We can not simply use `.esriBorder()` here because
    /// applying the `cornerRadius()` modifier on `SiteAndFacilitySelector`'s underlying
    /// `NavigationView` causes a rendering bug. This bug remains in iOS 16 with
    /// `NavigationStack` and has been reported to Apple as FB10034457.
<<<<<<< HEAD
    @ViewBuilder private var siteAndFacilitySelector: some View {
        if !isCompact {
            ZStack {
                RoundedRectangle(cornerRadius: 8)
                    .fill(Color(uiColor: .systemBackground))
                SiteAndFacilitySelector(isHidden: $siteAndFacilitySelectorIsPresented)
                    .onChange(of: viewpoint.wrappedValue) {
                        viewModel.onViewpointChanged($0)
                    }
                    .padding()
            }
            .opacity(siteAndFacilitySelectorIsPresented ? .zero : 1)
=======
    private var siteAndFacilitySelector: some View {
        ZStack {
            RoundedRectangle(cornerRadius: 8)
                .fill(Color(uiColor: .systemBackground))
                .esriBorder()
            SiteAndFacilitySelector(isHidden: $isSitesAndFacilitiesHidden)
                .onChange(of: viewpoint.wrappedValue) {
                    viewModel.onViewpointChanged($0)
                }
                .padding()
>>>>>>> e4ad6db6
        }
    }
    
    public var body: some View {
        HStack(alignment: .bottom) {
            if alignment.horizontal == .trailing {
                siteAndFacilitySelector
                floorFilter
            } else {
                floorFilter
                siteAndFacilitySelector
            }
        }
        // Ensure space for filter text field on small screens in landscape
        .frame(minHeight: 100)
        .environmentObject(viewModel)
        .disabled(viewModel.isLoading)
    }
}<|MERGE_RESOLUTION|>--- conflicted
+++ resolved
@@ -135,12 +135,12 @@
     /// applying the `cornerRadius()` modifier on `SiteAndFacilitySelector`'s underlying
     /// `NavigationView` causes a rendering bug. This bug remains in iOS 16 with
     /// `NavigationStack` and has been reported to Apple as FB10034457.
-<<<<<<< HEAD
     @ViewBuilder private var siteAndFacilitySelector: some View {
         if !isCompact {
             ZStack {
                 RoundedRectangle(cornerRadius: 8)
                     .fill(Color(uiColor: .systemBackground))
+                    .esriBorder()
                 SiteAndFacilitySelector(isHidden: $siteAndFacilitySelectorIsPresented)
                     .onChange(of: viewpoint.wrappedValue) {
                         viewModel.onViewpointChanged($0)
@@ -148,18 +148,6 @@
                     .padding()
             }
             .opacity(siteAndFacilitySelectorIsPresented ? .zero : 1)
-=======
-    private var siteAndFacilitySelector: some View {
-        ZStack {
-            RoundedRectangle(cornerRadius: 8)
-                .fill(Color(uiColor: .systemBackground))
-                .esriBorder()
-            SiteAndFacilitySelector(isHidden: $isSitesAndFacilitiesHidden)
-                .onChange(of: viewpoint.wrappedValue) {
-                    viewModel.onViewpointChanged($0)
-                }
-                .padding()
->>>>>>> e4ad6db6
         }
     }
     
