// Copyright 2022 Esri
//
// Licensed under the Apache License, Version 2.0 (the "License");
// you may not use this file except in compliance with the License.
// You may obtain a copy of the License at
//
//   https://www.apache.org/licenses/LICENSE-2.0
//
// Unless required by applicable law or agreed to in writing, software
// distributed under the License is distributed on an "AS IS" BASIS,
// WITHOUT WARRANTIES OR CONDITIONS OF ANY KIND, either express or implied.
// See the License for the specific language governing permissions and
// limitations under the License.

import SwiftUI
import ArcGIS

/// The `PopupView` component will display a popup for an individual feature. This includes showing
/// the feature's title, attributes, custom description, media, and attachments. The new online Map
/// Viewer allows users to create a popup definition by assembling a list of “popup elements”.
/// `PopupView` will support the display of popup elements created by the Map Viewer, including:
/// Text, Fields, Attachments, and Media (Images and Charts).
///
/// Thanks to the backward compatibility support in the API, it will also work with the legacy
/// popup definitions created by the classic Map Viewer. It does not support editing.
///
/// | iPhone | iPad |
/// | ------ | ---- |
/// | ![image](https://user-images.githubusercontent.com/3998072/203422507-66b6c6dc-a6c3-4040-b996-9c0da8d4e580.png) | ![image](https://user-images.githubusercontent.com/3998072/203422665-c4759c1f-5863-4251-94df-ed7a06ac7a8f.png) |
///
/// > Note: Attachment previews are not available when running on Mac (regardless of Xcode version).
///
/// **Features**
///
/// - Display a popup for a feature based on the popup definition defined in a web map.
/// - Supports image refresh intervals on image popup media, refreshing the image at a given
/// interval defined in the popup element.
/// - Supports elements containing Arcade expressions and automatically evaluates expressions.
/// - Displays media (images and charts) full-screen.
/// - Supports hyperlinks in text, media, and field elements.
/// - Fully supports dark mode, as do all Toolkit components.
/// - Supports auto-refresh for popups where the geo element is a dynamic entity.
/// - Supports navigating through associations in a utility network.
///
/// **Behavior**
///
/// The popup view can display an optional "close" button, allowing the user to dismiss the view.
/// The popup view can be embedded in any type of container view, including, as demonstrated in the
/// example, the Toolkit's `FloatingPanel`.
///
/// To see it in action, try out the [Examples](https://github.com/Esri/arcgis-maps-sdk-swift-toolkit/tree/main/Examples/Examples)
/// and refer to
/// [PopupExampleView.swift](https://github.com/Esri/arcgis-maps-sdk-swift-toolkit/blob/main/Examples/Examples/PopupExampleView.swift)
/// in the project. To learn more about using the `PopupView`, see the <doc:PopupViewTutorial>.
public struct PopupView: View {
    /// The `Popup` to display in the root `EmbeddedPopupView`.
    private let rootPopup: Popup
    
    /// The popups that have been presented in the navigation layer.
    ///
    /// There is one popup for every `EmbeddedPopupView` in the current
    /// navigation stack.
    @State private var presentedPopups: [Popup] = []
    
    /// The model for the navigation layer.
    @State private var navigationLayerModel: NavigationLayerModel?
    
    /// The visibility of the close button.
    var closeButtonVisibility: Visibility = .automatic
    
    /// A binding to a Boolean value that determines whether the view is presented.
    var isPresented: Binding<Bool>?
    
    /// The closure to perform when a new popup is shown in the `NavigationLayer`.
    var onPopupChanged: ((Popup) -> Void)?
    
    /// Creates a `PopupView` with the given popup.
    /// - Parameters:
    ///   - popup: The popup to display.
    ///   - isPresented: A Boolean value indicating if the view is presented.
    public init(popup: Popup, isPresented: Binding<Bool>? = nil) {
        self.rootPopup = popup
        self.isPresented = isPresented
    }
    
    public var body: some View {
        NavigationLayer { model in
            EmbeddedPopupView(popup: rootPopup)
                .onAppear {
                    navigationLayerModel = model
                }
        } headerTrailing: {
            XButton(.dismiss) {
                isPresented?.wrappedValue = false
            }
            .font(.title)
            // This is a workaround for a NavigationLayer issue where
            // the navigation title is not centered when the
            // `headerTrailing` content is empty.
            .disabled(closeButtonVisibility == .hidden)
            .opacity(closeButtonVisibility == .hidden ? 0 : 1)
        }
        .backNavigationAction { navigationLayerModel in
            // If an `EmbeddedPopupView` is disappearing, the last
            // `EmbeddedPopupView`'s popup is passed to `onPopupChanged`.
            if navigationLayerModel.presented?.view is EmbeddedPopupView {
                presentedPopups.removeLast()
                presentedPopups.last.map { onPopupChanged?($0) }
            }
            
            navigationLayerModel.pop()
        }
        .onNavigationPathChanged { item in
            // If an `EmbeddedPopupView` is appearing for the first time,
            // the new view's popup is passed to `onPopupChanged`.
            if let embeddedPopupView = item?.view as? EmbeddedPopupView,
               embeddedPopupView.popup.id != presentedPopups.last?.id {
                presentedPopups.append(embeddedPopupView.popup)
                onPopupChanged?(embeddedPopupView.popup)
            }
        }
        .onChange(of: rootPopup.id, initial: true) {
            // Resets the navigation stack when a new popup is passed to the view.
            navigationLayerModel?.popAll()
            presentedPopups = [rootPopup]
            onPopupChanged?(rootPopup)
        }
    }
}

<<<<<<< HEAD
extension PopupView {
    private struct PopupElementList: View {
        let popupElements: [PopupElement]
        
        var body: some View {
            List(popupElements) { popupElement in
                Group {
                    switch popupElement {
                    case let popupElement as AttachmentsPopupElement:
                        AttachmentsFeatureElementView(popupElement: popupElement)
                    case let popupElement as FieldsPopupElement:
                        FieldsPopupElementView(popupElement: popupElement)
                    case let popupElement as MediaPopupElement:
                        MediaPopupElementView(popupElement: popupElement)
                    case let popupElement as TextPopupElement:
                        TextPopupElementView(popupElement: popupElement)
                    default:
                        EmptyView()
                    }
                }
                .listRowInsets(.init(top: 8, leading: 0, bottom: 8, trailing: 0))
            }
            .listStyle(.plain)
        }
=======
public extension PopupView {
    /// Sets the visibility of the close button on the popup view.
    /// - Parameter visibility: The visibility of the close button.
    /// - Since: 200.8
    func closeButton(_ visibility: Visibility) -> Self {
        var copy = self
        copy.closeButtonVisibility = visibility
        return copy
    }
    
    /// Sets a closure to perform when a new popup is shown in the view.
    ///
    /// This can happen when navigating through the associations in a `UtilityAssociationsPopupElement`.
    /// - Parameter action: The closure to perform when the new popup is shown.
    /// - Since: 200.8
    func onPopupChanged(perform action: @escaping (Popup) -> Void) -> Self {
        var copy = self
        copy.onPopupChanged = action
        return copy
>>>>>>> 507f4aa5
    }
}

private extension Popup {
    /// The identifier for the popup object.
    var id: ObjectIdentifier {
        ObjectIdentifier(self)
    }
}<|MERGE_RESOLUTION|>--- conflicted
+++ resolved
@@ -128,32 +128,6 @@
     }
 }
 
-<<<<<<< HEAD
-extension PopupView {
-    private struct PopupElementList: View {
-        let popupElements: [PopupElement]
-        
-        var body: some View {
-            List(popupElements) { popupElement in
-                Group {
-                    switch popupElement {
-                    case let popupElement as AttachmentsPopupElement:
-                        AttachmentsFeatureElementView(popupElement: popupElement)
-                    case let popupElement as FieldsPopupElement:
-                        FieldsPopupElementView(popupElement: popupElement)
-                    case let popupElement as MediaPopupElement:
-                        MediaPopupElementView(popupElement: popupElement)
-                    case let popupElement as TextPopupElement:
-                        TextPopupElementView(popupElement: popupElement)
-                    default:
-                        EmptyView()
-                    }
-                }
-                .listRowInsets(.init(top: 8, leading: 0, bottom: 8, trailing: 0))
-            }
-            .listStyle(.plain)
-        }
-=======
 public extension PopupView {
     /// Sets the visibility of the close button on the popup view.
     /// - Parameter visibility: The visibility of the close button.
@@ -173,7 +147,6 @@
         var copy = self
         copy.onPopupChanged = action
         return copy
->>>>>>> 507f4aa5
     }
 }
 
