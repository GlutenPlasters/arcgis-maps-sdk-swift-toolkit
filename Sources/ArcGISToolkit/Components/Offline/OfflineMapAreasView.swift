// Copyright 2024 Esri
//
// Licensed under the Apache License, Version 2.0 (the "License");
// you may not use this file except in compliance with the License.
// You may obtain a copy of the License at
//
//   https://www.apache.org/licenses/LICENSE-2.0
//
// Unless required by applicable law or agreed to in writing, software
// distributed under the License is distributed on an "AS IS" BASIS,
// WITHOUT WARRANTIES OR CONDITIONS OF ANY KIND, either express or implied.
// See the License for the specific language governing permissions and
// limitations under the License.

import SwiftUI
import ArcGIS

/// The `OfflineMapAreasView` component displays a list of downloadable preplanned map areas from a given web map.
public struct OfflineMapAreasView: View {
    /// The view model for the map.
    @StateObject private var mapViewModel: OfflineMapViewModel
    /// The action to dismiss the view.
    @Environment(\.dismiss) private var dismiss: DismissAction
    /// The web map to be taken offline.
    private let onlineMap: Map
    /// The currently selected map.
    @Binding private var selectedMap: Map?
    /// A Boolean value indicating whether an on-demand map area is being added.
    @State private var isAddingOnDemandArea = false
    
    /// The portal item for the web map to be taken offline.
    private var portalItem: PortalItem {
        // Safe to force cast because of the precondition in the initializer.
        onlineMap.item as! PortalItem
    }
    
    /// The `ID` of the portal item.
    private var portalItemID: Item.ID {
        // Safe to force unwrap because of the precondition in the initializer.
        portalItem.id!
    }
    
    /// Creates a view with a given web map.
    /// - Parameters:
    ///   - onlineMap: The web map to be taken offline.
    ///   - selection: A binding to the currently selected offline map.
    /// - Precondition: `onlineMap.item?.id` is not `nil`.
    /// - Precondition: `onlineMap.item` is of type `PortalItem`.
    public init(onlineMap: Map, selection: Binding<Map?>) {
        precondition(onlineMap.item?.id != nil)
        precondition(onlineMap.item is PortalItem)
        _mapViewModel = StateObject(wrappedValue: OfflineManager.shared.model(for: onlineMap))
        self.onlineMap = onlineMap
        _selectedMap = selection
    }
    
    /// Creates a view with a given offline map info.
    /// - Parameters:
    ///   - offlineMapInfo: The offline map info for which to create the view.
    ///   - selection: A binding to the currently selected offline map.
    public init(offlineMapInfo: OfflineMapInfo, selection: Binding<Map?>) {
        let item = PortalItem(url: offlineMapInfo.portalItemURL)!
        let onlineMap = Map(item: item)
        _mapViewModel = StateObject(wrappedValue: OfflineManager.shared.model(for: onlineMap))
        self.onlineMap = onlineMap
        _selectedMap = selection
    }
    
    public var body: some View {
        NavigationStack {
            Form {
<<<<<<< HEAD
                if !mapIsOfflineDisabled {
                    // This is only for demo purpose. In reality it only use 1 of 2 workflow at a time.
                    Section("Preplanned") {
=======
                Section {
                    if !mapViewModel.mapIsOfflineDisabled {
>>>>>>> 2722b8e7
                        preplannedMapAreasView
                    }
                    
                    Section("On Demand") {
                        onDemandMapAreasView
                    }
                    
                    Section {
                        Button("Add Offline Area") {
                            isAddingOnDemandArea = true
                        }
                        .sheet(isPresented: $isAddingOnDemandArea) {
                            OnDemandConfigurationView(map: onlineMap.clone())
                                .onComplete { title, minScale, maxScale, areaOfInterest in
                                    let area = OnDemandMapArea(
                                        id: UUID(),
                                        title: title,
                                        minScale: minScale.scale,
                                        maxScale: maxScale.scale,
                                        areaOfInterest: areaOfInterest
                                    )
                                    mapViewModel.addOnDemandMapArea(area)
                                }
                                .highPriorityGesture(DragGesture())
                        }
                        .disabled(mapViewModel.onDemandMapModels == nil)
                    }
                }
            }
            .task {
<<<<<<< HEAD
                await loadMapModels()
=======
                await mapViewModel.loadPreplannedMapModels()
>>>>>>> 2722b8e7
            }
            .toolbar {
                ToolbarItem(placement: .confirmationAction) {
                    Button("Done") { dismiss() }
                }
            }
            .navigationTitle("Map Areas")
            .navigationBarTitleDisplayMode(.inline)
            .overlay {
                if mapViewModel.mapIsOfflineDisabled {
                    offlineDisabledView
                }
            }
        }
        .refreshable {
<<<<<<< HEAD
            await loadMapModels()
=======
            await mapViewModel.loadPreplannedMapModels()
>>>>>>> 2722b8e7
        }
    }
    
    @ViewBuilder private var preplannedMapAreasView: some View {
        switch mapViewModel.preplannedMapModels {
        case .success(let models):
            if !models.isEmpty {
                List(models) { preplannedMapModel in
                    PreplannedListItemView(model: preplannedMapModel, selectedMap: $selectedMap)
                }
            } else {
                emptyPreplannedMapAreasView
            }
        case .failure(let error):
            view(for: error)
        case .none:
            ProgressView()
                .frame(maxWidth: .infinity)
        }
    }
    
<<<<<<< HEAD
    @ViewBuilder private var onDemandMapAreasView: some View {
        if let models = mapViewModel.onDemandMapModels {
            List(models) { onDemandMapModel in
                OnDemandListItemView(model: onDemandMapModel, selectedMap: $selectedMap)
                    .onChange(of: selectedMap) { _ in
                        dismiss()
                    }
            }
        } else {
            ProgressView()
                .frame(maxWidth: .infinity)
        }
    }
    
    
    @ViewBuilder private var offlinePreplannedMapAreasView: some View {
        if let models = mapViewModel.offlinePreplannedMapModels {
            if !models.isEmpty {
                List(models) { preplannedMapModel in
                    PreplannedListItemView(model: preplannedMapModel, selectedMap: $selectedMap)
                        .onChange(of: selectedMap) { _ in
                            dismiss()
                        }
                }
            } else {
                emptyOfflinePreplannedMapAreasView
            }
        } else {
            // Models are loading map areas from disk.
            ProgressView()
                .frame(maxWidth: .infinity)
        }
    }
    
    private var emptyPreplannedMapAreasView: some View {
=======
    @ViewBuilder private var emptyPreplannedMapAreasView: some View {
>>>>>>> 2722b8e7
        VStack(alignment: .center) {
            Text("No map areas")
                .bold()
            Text("There are no map areas defined for this web map.")
                .font(.subheadline)
                .foregroundStyle(.secondary)
                .multilineTextAlignment(.center)
        }
        .frame(maxWidth: .infinity)
    }
    
    @ViewBuilder private var offlineDisabledView: some View {
        let labelText = Text("Offline Disabled")
        let descriptionText = Text("Please ensure the web map is offline enabled.")
        if #available(iOS 17, *) {
            ContentUnavailableView {
                labelText
                    .bold()
            } description: {
                descriptionText
            }
        } else {
            VStack(alignment: .center) {
                labelText
                    .bold()
                    .font(.title2)
                descriptionText
                    .font(.subheadline)
                    .foregroundStyle(.secondary)
            }
            .frame(maxWidth: .infinity)
        }
    }
    
    private func view(for error: Error) -> some View {
        VStack(alignment: .center) {
            Image(systemName: "exclamationmark.circle")
                .imageScale(.large)
                .foregroundStyle(.red)
            Text(error.localizedDescription)
        }
        .frame(maxWidth: .infinity)
    }
<<<<<<< HEAD
    
    /// Loads the online and offline map models.
    private func loadMapModels() async {
        // Load preplanned map models.
        await mapViewModel.loadPreplannedMapModels()
        if case .failure = mapViewModel.preplannedMapModels {
            await mapViewModel.loadOfflinePreplannedMapModels()
        }
        // Load on-demand map models.
        await mapViewModel.loadOnDemandMapModels()
    }
=======
>>>>>>> 2722b8e7
}

#Preview {
    @MainActor
    struct OfflineMapAreasViewPreview: View {
        @State private var map: Map?
        
        var body: some View {
            OfflineMapAreasView(
                onlineMap: Map(
                    item: PortalItem(
                        portal: .arcGISOnline(connection: .anonymous),
                        id: Item.ID("acc027394bc84c2fb04d1ed317aac674")!
                    )
                ),
                selection: $map
            )
        }
    }
    return OfflineMapAreasViewPreview()
}<|MERGE_RESOLUTION|>--- conflicted
+++ resolved
@@ -69,49 +69,39 @@
     public var body: some View {
         NavigationStack {
             Form {
-<<<<<<< HEAD
-                if !mapIsOfflineDisabled {
-                    // This is only for demo purpose. In reality it only use 1 of 2 workflow at a time.
-                    Section("Preplanned") {
-=======
+                Section("Preplanned") {
+                    if !mapViewModel.mapIsOfflineDisabled {
+                        preplannedMapAreasView
+                    }
+                }
+                
+                Section("On Demand") {
+                    onDemandMapAreasView
+                }
+                
                 Section {
-                    if !mapViewModel.mapIsOfflineDisabled {
->>>>>>> 2722b8e7
-                        preplannedMapAreasView
-                    }
-                    
-                    Section("On Demand") {
-                        onDemandMapAreasView
-                    }
-                    
-                    Section {
-                        Button("Add Offline Area") {
-                            isAddingOnDemandArea = true
-                        }
-                        .sheet(isPresented: $isAddingOnDemandArea) {
-                            OnDemandConfigurationView(map: onlineMap.clone())
-                                .onComplete { title, minScale, maxScale, areaOfInterest in
-                                    let area = OnDemandMapArea(
-                                        id: UUID(),
-                                        title: title,
-                                        minScale: minScale.scale,
-                                        maxScale: maxScale.scale,
-                                        areaOfInterest: areaOfInterest
-                                    )
-                                    mapViewModel.addOnDemandMapArea(area)
-                                }
-                                .highPriorityGesture(DragGesture())
-                        }
-                        .disabled(mapViewModel.onDemandMapModels == nil)
-                    }
+                    Button("Add Offline Area") {
+                        isAddingOnDemandArea = true
+                    }
+                    .sheet(isPresented: $isAddingOnDemandArea) {
+                        OnDemandConfigurationView(map: onlineMap.clone())
+                            .onComplete { title, minScale, maxScale, areaOfInterest in
+                                let area = OnDemandMapArea(
+                                    id: UUID(),
+                                    title: title,
+                                    minScale: minScale.scale,
+                                    maxScale: maxScale.scale,
+                                    areaOfInterest: areaOfInterest
+                                )
+                                mapViewModel.addOnDemandMapArea(area)
+                            }
+                            .highPriorityGesture(DragGesture())
+                    }
+                    .disabled(mapViewModel.onDemandMapModels == nil)
                 }
             }
             .task {
-<<<<<<< HEAD
                 await loadMapModels()
-=======
-                await mapViewModel.loadPreplannedMapModels()
->>>>>>> 2722b8e7
             }
             .toolbar {
                 ToolbarItem(placement: .confirmationAction) {
@@ -127,11 +117,7 @@
             }
         }
         .refreshable {
-<<<<<<< HEAD
             await loadMapModels()
-=======
-            await mapViewModel.loadPreplannedMapModels()
->>>>>>> 2722b8e7
         }
     }
     
@@ -153,7 +139,6 @@
         }
     }
     
-<<<<<<< HEAD
     @ViewBuilder private var onDemandMapAreasView: some View {
         if let models = mapViewModel.onDemandMapModels {
             List(models) { onDemandMapModel in
@@ -168,30 +153,7 @@
         }
     }
     
-    
-    @ViewBuilder private var offlinePreplannedMapAreasView: some View {
-        if let models = mapViewModel.offlinePreplannedMapModels {
-            if !models.isEmpty {
-                List(models) { preplannedMapModel in
-                    PreplannedListItemView(model: preplannedMapModel, selectedMap: $selectedMap)
-                        .onChange(of: selectedMap) { _ in
-                            dismiss()
-                        }
-                }
-            } else {
-                emptyOfflinePreplannedMapAreasView
-            }
-        } else {
-            // Models are loading map areas from disk.
-            ProgressView()
-                .frame(maxWidth: .infinity)
-        }
-    }
-    
-    private var emptyPreplannedMapAreasView: some View {
-=======
     @ViewBuilder private var emptyPreplannedMapAreasView: some View {
->>>>>>> 2722b8e7
         VStack(alignment: .center) {
             Text("No map areas")
                 .bold()
@@ -235,20 +197,14 @@
         }
         .frame(maxWidth: .infinity)
     }
-<<<<<<< HEAD
     
     /// Loads the online and offline map models.
     private func loadMapModels() async {
         // Load preplanned map models.
         await mapViewModel.loadPreplannedMapModels()
-        if case .failure = mapViewModel.preplannedMapModels {
-            await mapViewModel.loadOfflinePreplannedMapModels()
-        }
         // Load on-demand map models.
         await mapViewModel.loadOnDemandMapModels()
     }
-=======
->>>>>>> 2722b8e7
 }
 
 #Preview {
