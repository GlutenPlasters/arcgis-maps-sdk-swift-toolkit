--- conflicted
+++ resolved
@@ -86,13 +86,6 @@
            !selectedMapFromThisModel {
             Button("Delete") {
                 model.removeDownloadedPreplannedMapArea()
-<<<<<<< HEAD
-                Task {
-                    await model.load()
-                }
-=======
-                onDeletion()
->>>>>>> 72b96ded
             }
             .tint(.red)
         }
