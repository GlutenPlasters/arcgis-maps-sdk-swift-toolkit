--- conflicted
+++ resolved
@@ -21,17 +21,13 @@
     /// The view model for the preplanned map.
     @ObservedObject var model: PreplannedMapModel
     
-<<<<<<< HEAD
     /// A Boolean value indicating whether the metadata view is presented.
     @State private var detailsViewIsPresented = false
     
-    public var body: some View {
-=======
     /// The closure to perform when the map selection changes.
     let onMapSelectionChanged: (Map) -> Void
     
     var body: some View {
->>>>>>> 41a903d0
         HStack(alignment: .center, spacing: 10) {
             thumbnailView
             VStack(alignment: .leading, spacing: 4) {
