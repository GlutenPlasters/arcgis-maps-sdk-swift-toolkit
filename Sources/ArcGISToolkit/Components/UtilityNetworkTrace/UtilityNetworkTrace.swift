// Copyright 2022 Esri.

// Licensed under the Apache License, Version 2.0 (the "License");
// you may not use this file except in compliance with the License.
// You may obtain a copy of the License at
// http://www.apache.org/licenses/LICENSE-2.0

// Unless required by applicable law or agreed to in writing, software
// distributed under the License is distributed on an "AS IS" BASIS,
// WITHOUT WARRANTIES OR CONDITIONS OF ANY KIND, either express or implied.
// See the License for the specific language governing permissions and
// limitations under the License.

import ArcGIS
import SwiftUI

public struct UtilityNetworkTrace: View {
    @Environment(\.horizontalSizeClass)
    private var horizontalSizeClass: UserInterfaceSizeClass?
    
    @Environment(\.verticalSizeClass)
    private var verticalSizeClass: UserInterfaceSizeClass?
    
    /// If `true`, the site and facility selector will appear as a sheet.
    /// If `false`, the site and facility selector will appear as a popup modal alongside the level selector.
    private var isCompact: Bool {
        return horizontalSizeClass == .compact || verticalSizeClass == .compact
    }
    
    // MARK: Enums
    
    /// Activities users will perform while creating a new trace.
    private enum TraceCreationActivity: Hashable {
        /// The user is adding starting points.
        case addingStartingPoints
        /// The user is inspecting details of a chosen starting point.
        case inspectingStartingPoint(UtilityNetworkTraceStartingPoint)
        /// The user is viewing the list of advanced options.
        case viewingAdvancedOptions
        /// The user is viewing the list of chosen starting points.
        case viewingStartingPoints
        /// The user is viewing the list of available trace configurations.
        case viewingTraceConfigurations
    }
    
    /// Activities users will perform while viewing completed traces.
    private enum TraceViewingActivity: Hashable {
        /// The user is viewing the list of available trace options.
        case viewingAdvancedOptions
        /// The user is viewing the list of element results.
        case viewingElementResults
        /// The user is viewing the list of function results.
        case viewingFunctionResults
    }
    
    /// Activities users will perform while using the Utility Network Trace tool.
    private enum UserActivity: Hashable {
        /// The user is creating a new trace.
        case creatingTrace(TraceCreationActivity?)
        /// The user is viewing traces that have been created.
        case viewingTraces(TraceViewingActivity?)
    }
    
    // MARK: States
    
    /// The current user activity.
    @State private var currentActivity: UserActivity = .creatingTrace(nil)
    
    /// Indicates if the warning that all traces will be deleted is presented.
    @State private var warningIsPresented = false
    
    /// The view model used by the view. The `UtilityNetworkTraceViewModel` manages state.
    /// The view observes `UtilityNetworkTraceViewModel` for changes in state.
    @StateObject private var viewModel: UtilityNetworkTraceViewModel
    
    // MARK: Bindings
    
    /// The graphics overlay to hold generated starting point and trace graphics.
    @Binding private var graphicsOverlay: GraphicsOverlay
    
    /// Provides a method of layer identification when starting points are being chosen.
    @Binding private var mapViewProxy: MapViewProxy?
    
    /// Acts as the point of identification for items tapped in the utility network.
    @Binding private var pointInScreen: CGPoint?
    
    /// Acts as the point at which newly selected starting point graphics will be created.
    @Binding private var pointInMap: Point?
    
    /// Allows the Utility Network Trace Tool to update the parent map view's viewpoint.
    @Binding private var viewpoint: Viewpoint?
    
    // MARK: Subviews
    
    /// Allows the user to switch between the trace creation and viewing tabs.
    private var activityPicker: some View {
        Picker(
            "Mode",
            selection: Binding<UserActivity>(
                get: {
                    switch currentActivity {
                    case .creatingTrace(_):
                        return UserActivity.creatingTrace(nil)
                    case .viewingTraces:
                        return UserActivity.viewingTraces(nil)
                    }
                }, set: { newActivity, _ in
                    currentActivity = newActivity
                }
            )
        ) {
            Text("New trace").tag(UserActivity.creatingTrace(nil))
            Text("Results").tag(UserActivity.viewingTraces(nil))
        }
        .pickerStyle(.segmented)
        .padding()
    }
    
    /// Allows the user to cancel out of selecting a new starting point.
    private var cancelAddStartingPoints: some View {
        Button(role: .destructive) {
            currentActivity = .creatingTrace(nil)
        } label: {
            Text("Cancel starting point selection")
        }
    }
    
    /// Displays the list of available named trace configurations.
    @ViewBuilder private var configurationsList: some View {
        if viewModel.configurations.isEmpty {
            Text("No configurations available")
        } else {
            ForEach(viewModel.configurations, id: \.name) { configuration in
                Button {
                    withAnimation {
                        viewModel.setPendingTrace(configuration: configuration)
                        currentActivity = .creatingTrace(nil)
                    }
                } label: {
                    Label {
                        Text(configuration.name)
                            .lineLimit(1)
                    } icon: {
                        Image(systemName: "circle")
                            .symbolVariant(configuration == viewModel.pendingTrace.configuration ? .fill: .none)
                    }
                }
            }
        }
    }
    
    /// The tab that allows for a new trace to be configured.
    @ViewBuilder private var newTraceTab: some View {
        List {
            Section("Trace Configuration") {
                DisclosureGroup(
                    viewModel.pendingTrace.configuration?.name ?? "None selected",
                    isExpanded: Binding(
                        get: { isFocused(traceCreationActivity: .viewingTraceConfigurations) },
                        set: { _ in currentActivity = .creatingTrace(.viewingTraceConfigurations) }
                    )
                ) {
                    configurationsList
                }
            }
            Section("Starting Points") {
                Button {
                    currentActivity = .creatingTrace(.addingStartingPoints)
                } label: {
                    Text("Add new")
                }
<<<<<<< HEAD
                if !viewModel.pendingTrace.startingPoints.isEmpty {
                    DisclosureGroup(
                        "\(viewModel.pendingTrace.startingPoints.count) selected",
                        isExpanded: startingPointsListIsExpanded
                    ) {
                        startingPointsList
                    }
=======
                DisclosureGroup(
                    "\(viewModel.pendingTrace.startingPoints.count) selected",
                    isExpanded: Binding(
                        get: { isFocused(traceCreationActivity: .viewingStartingPoints) },
                        set: { _ in currentActivity = .creatingTrace(.viewingStartingPoints) }
                    )
                ) {
                    startingPointsList
>>>>>>> bc36f16f
                }
            }
            Section {
                DisclosureGroup(
                    "Advanced Options",
                    isExpanded: advancedOptionsIsExpanded
                ) {
                    ColorPicker(
                        selection: $viewModel.pendingTrace.color
                    ) {
                        Text("Trace Color")
                    }
                    TextField(
                        "Trace Name",
                        text: $viewModel.pendingTrace.name
                    )
                    .onSubmit {
                        viewModel.pendingTrace.userDidSpecifyName = true
                    }
                }
            }
        }
        Button {
            Task {
                let traceSuccess = await viewModel.trace()
                if traceSuccess {
                    currentActivity = .viewingTraces(nil)
                }
            }
        } label: {
            Text("Trace")
        }
        .buttonStyle(.bordered)
        .disabled(!viewModel.canRunTrace)
    }
    
    /// The tab that allows for viewing completed traces.
    @ViewBuilder private var resultsTab: some View {
        HStack {
            Button {
                viewModel.selectPreviousTrace()
            } label: {
                Image(systemName: "chevron.backward")
            }
            Text(currentTraceLabel)
                .padding(.horizontal)
            Button {
                viewModel.selectNextTrace()
            } label: {
                Image(systemName: "chevron.forward")
            }
        }
        .font(.title3)
        .padding(2.5)
        if let traceName = viewModel.selectedTrace?.name, !traceName.isEmpty {
            Text(traceName)
        }
        List {
            Section("Element Result") {
                DisclosureGroup(
                    viewModel.selectedTrace?.utilityElementTraceResult?.elements.count.description ?? "0",
                    isExpanded: Binding(
                        get: { isFocused(traceViewingActivity: .viewingElementResults) },
                        set: { _ in currentActivity = .viewingTraces(.viewingElementResults) }
                    )
                ) {
                    ForEach(viewModel.selectedTrace?.assetLabels ?? [], id: \.self) { label in
                        Text(label)
                    }
                }
            }
            Section("Function Result") {
                DisclosureGroup(
                    viewModel.selectedTrace?.utilityFunctionTraceResult?.functionOutputs.count.description ?? "0",
                    isExpanded: Binding(
                        get: { isFocused(traceViewingActivity: .viewingFunctionResults) },
                        set: { _ in currentActivity = .viewingTraces(.viewingFunctionResults) }
                    )
                ) {
                    ForEach(viewModel.selectedTrace?.functionOutputs ?? [], id: \.id) { item in
                        HStack {
                            Text(item.function.networkAttribute?.name ?? "Unnamed")
                            Spacer()
                            Text((item.result as? Double)?.description ?? "N/A")
                        }
                    }
                }
            }
            Section {
                DisclosureGroup(
                    "Advanced Options",
                    isExpanded: Binding(
                        get: { isFocused(traceViewingActivity: .viewingAdvancedOptions) },
                        set: { _ in currentActivity = .viewingTraces(.viewingAdvancedOptions) }
                    )
                ) {
                    ColorPicker(
                        selection: Binding(get: {
                            viewModel.selectedTrace?.color ?? Color.clear
                        }, set: { newValue in
                            if var trace = viewModel.selectedTrace {
                                trace.color = newValue
                                viewModel.update(completedTrace: trace)
                            }
                        })
                    ) {
                        Text("Trace Color")
                    }
                }
            }
        }
        Button {
            warningIsPresented.toggle()
        } label: {
            Text("Clear All Results")
                .tint(.red)
        }
        .alert("Clear All Results", isPresented: $warningIsPresented) {
            Button(role: .destructive) {
                viewModel.deleteAllTraces()
                currentActivity = .creatingTrace(nil)
            } label: {
                Text("OK")
            }
        } message: {
            Text("Are you sure? All the trace inputs and results will be lost.")
        }
    }
    
    /// Displays information about a chosen starting point.
    @ViewBuilder private var startingPointDetail: some View {
        Button {
            currentActivity = .creatingTrace(.viewingStartingPoints)
        } label: {
            Label {
                Text("Back")
            } icon: {
                Image(systemName: "chevron.backward")
            }
        }
        .padding()
        .frame(maxWidth: .infinity, alignment: .leading)
        Text(selectedStartingPoint?.utilityElement.assetType.name ?? "Unnamed")
            .font(.title3)
            .lineLimit(1)
            .frame(maxWidth: .infinity, alignment: .center)
        List {
            if selectedStartingPoint?.utilityElement.networkSource.kind == .edge {
                Section("Fraction Along Edge") {
                    Slider(value: Binding(get: {
                        viewModel.pendingTrace.startingPoints.first { sp in
                            sp.utilityElement.globalID == selectedStartingPoint?.utilityElement.globalID
                        }?.utilityElement.fractionAlongEdge ?? .zero
                    }, set: { newValue in
                        if let selectedStartingPoint {
                            viewModel.setFractionAlongEdgeFor(
                                startingPoint: selectedStartingPoint,
                                to: newValue
                            )
                        }
                    }))
                }
            } else if selectedStartingPoint?.utilityElement.networkSource.kind == .junction &&
                        selectedStartingPoint?.utilityElement.terminal != nil &&
                        !(selectedStartingPoint?.utilityElement.assetType.terminalConfiguration?.terminals.isEmpty ?? true) {
                Section {
                    Picker(
                        "Terminal Configuration",
                        selection: Binding(get: {
                            selectedStartingPoint!.utilityElement.terminal!
                        }, set: { newValue in
                            viewModel.setTerminalConfigurationFor(startingPoint: selectedStartingPoint!, to: newValue)
                        })
                    ) {
                        ForEach(viewModel.pendingTrace.startingPoints.first { sp in
                            sp.utilityElement.globalID == selectedStartingPoint?.utilityElement.globalID
                        }?.utilityElement.assetType.terminalConfiguration?.terminals ?? [], id: \.self) {
                            Text($0.name)
                        }
                    }
                }
            }
            Text(selectedStartingPoint?.utilityElement.globalID.uuidString ?? "N/A")
            ForEach(Array(selectedStartingPoint!.geoElement.attributes.sorted(by: { $0.key < $1.key})), id: \.key) { item in
                HStack{
                    Text(item.key)
                    Spacer()
                    Text(item.value as? String ?? "")
                }
            }
        }
        Button {
            if let selectedStartingPoint {
                viewpoint = Viewpoint(targetExtent: selectedStartingPoint.extent)
            }
        } label: {
            Label {
                Text("Zoom To")
            } icon: {
                Image(systemName: "scope")
            }
        }
    }
    
    /// Displays the chosen starting points for the new trace.
    private var startingPointsList: some View {
        ForEach(viewModel.pendingTrace.startingPoints, id: \.utilityElement.globalID) { startingPoint in
            Button {
                currentActivity = .creatingTrace(
                    .inspectingStartingPoint(startingPoint)
                )
            } label: {
                Label {
                    Text(startingPoint.utilityElement.assetType.name)
                        .lineLimit(1)
                } icon: {
                    Image(uiImage: startingPoint.image)
                }
            }
            .swipeActions {
                Button(role: .destructive) {
                    viewModel.delete(startingPoint)
                } label: {
                    Image(systemName: "trash")
                }
            }
        }
    }
    
    /// A graphical interface to run pre-configured traces on a map's utility networks.
    /// - Parameters:
    ///   - graphicsOverlay: The graphics overlay to hold generated starting point and trace
    ///   graphics.
    ///   - map: The parent map.
    ///   - pointInMap: Acts as the point at which newly selected starting point graphics will be
    ///   created.
    ///   - pointInScreen: Acts as the point of identification for items tapped in the utility network.
    ///   - mapViewProxy: Provides a method of layer identification when starting points are being
    ///   chosen.
    ///   - viewpoint: Allows the utility network trace tool to update the parent map view's viewpoint.
    public init(
        _ graphicsOverlay: Binding<GraphicsOverlay>,
        _ map: Map,
        _ pointInMap: Binding<Point?>,
        _ pointInScreen: Binding<CGPoint?>,
        _ mapViewProxy: Binding<MapViewProxy?>,
        _ viewpoint: Binding<Viewpoint?>
    ) {
        _pointInScreen = pointInScreen
        _pointInMap = pointInMap
        _mapViewProxy = mapViewProxy
        _graphicsOverlay = graphicsOverlay
        _viewpoint = viewpoint
        _viewModel = StateObject(
            wrappedValue: UtilityNetworkTraceViewModel(
                map: map,
                graphicsOverlay: graphicsOverlay.wrappedValue
            )
        )
        UITableView.appearance().backgroundColor = .systemGroupedBackground
    }
    
    public var body: some View {
        VStack {
            if !viewModel.completedTraces.isEmpty && !isAddingStartingPoints {
                activityPicker
            }
            switch currentActivity {
            case .creatingTrace(let activity):
                switch activity {
                case .addingStartingPoints:
                    cancelAddStartingPoints
                case .inspectingStartingPoint:
                    startingPointDetail
                default:
                    newTraceTab
                }
            case .viewingTraces:
                resultsTab
            }
        }
        .background(Color(uiColor: .systemGroupedBackground))
        .animation(.default, value: currentActivity)
        .onChange(of: pointInScreen) { newValue in
            guard isAddingStartingPoints,
                  let mapViewProxy = mapViewProxy,
                  let pointInMap = pointInMap,
                  let pointInScreen = pointInScreen else {
                return
            }
            currentActivity = .creatingTrace(.viewingStartingPoints)
            Task {
                await viewModel.setStartingPoint(
                    at: pointInScreen,
                    mapPoint: pointInMap,
                    with: mapViewProxy
                )
            }
        }
        .alert(
            "Warning",
            isPresented: Binding(
                get: { !viewModel.userWarning.isEmpty },
                set: { _ in viewModel.userWarning = "" }
            )
        ) { } message: {
            Text(viewModel.userWarning)
        }
    }
    
    /// Indicates if the list of advanced options is expanded.
    private var advancedOptionsIsExpanded: Binding<Bool> {
        Binding(get: {
            switch currentActivity {
            case .creatingTrace(let activity):
                switch activity {
                case .viewingAdvancedOptions:
                    return true
                default:
                    return false
                }
            default:
                return false
            }
        }, set: { val in
            if val {
                currentActivity = .creatingTrace(.viewingAdvancedOptions)
            } else {
                currentActivity = .creatingTrace(nil)
            }
        })
    }
    
    /// Indicates the number of the trace currently being viewed out the total number of traces.
    private var currentTraceLabel: String {
        guard let index = viewModel.selectedTraceIndex else { return "Error" }
        return "Trace \(index+1) of \(viewModel.completedTraces.count.description)"
    }
    
    /// Indicates if the user is currently adding starting points.
    private var isAddingStartingPoints: Bool {
        switch currentActivity {
        case .creatingTrace(let activity):
            switch activity {
            case .addingStartingPoints:
                return true
            default:
                return false
            }
        default:
            return false
        }
    }
    
    /// The starting point being inspected (if one exists).
    private var selectedStartingPoint: UtilityNetworkTraceStartingPoint? {
        switch currentActivity {
        case .creatingTrace(let activity):
            switch activity {
            case .inspectingStartingPoint(let startingPoint):
                return startingPoint
            default:
                return nil
            }
        default:
            return nil
        }
    }
    
<<<<<<< HEAD
    /// Determines if the provided viewing activity is the currently focused viewing activity.
    /// - Parameter traceViewingActivity: A possible focus activity when viewing traces.
    /// - Returns: A Boolean value indicating whether the provided activity is the currently focused
    /// viewing activity.
    private func isFocused(traceViewingActivity: TraceViewingActivity) -> Bool {
        switch currentActivity {
        case .viewingTraces(let currentActivity):
            return traceViewingActivity == currentActivity
=======
    /// Determines if the provided creation activity is the currently focused creation activity.
    /// - Parameter traceCreationActivity: A possible focus activity when creating traces.
    /// - Returns: A Boolean value indicating whether the provided activity is the currently focused
    /// creation activity.
    private func isFocused(traceCreationActivity: TraceCreationActivity) -> Bool {
        switch currentActivity {
        case .creatingTrace(let currentActivity):
            return traceCreationActivity == currentActivity
>>>>>>> bc36f16f
        default: return false
        }
    }
}<|MERGE_RESOLUTION|>--- conflicted
+++ resolved
@@ -169,24 +169,16 @@
                 } label: {
                     Text("Add new")
                 }
-<<<<<<< HEAD
                 if !viewModel.pendingTrace.startingPoints.isEmpty {
                     DisclosureGroup(
                         "\(viewModel.pendingTrace.startingPoints.count) selected",
-                        isExpanded: startingPointsListIsExpanded
+                        isExpanded: Binding(
+                            get: { isFocused(traceCreationActivity: .viewingStartingPoints) },
+                            set: { _ in currentActivity = .creatingTrace(.viewingStartingPoints) }
+                        )
                     ) {
                         startingPointsList
                     }
-=======
-                DisclosureGroup(
-                    "\(viewModel.pendingTrace.startingPoints.count) selected",
-                    isExpanded: Binding(
-                        get: { isFocused(traceCreationActivity: .viewingStartingPoints) },
-                        set: { _ in currentActivity = .creatingTrace(.viewingStartingPoints) }
-                    )
-                ) {
-                    startingPointsList
->>>>>>> bc36f16f
                 }
             }
             Section {
@@ -556,7 +548,18 @@
         }
     }
     
-<<<<<<< HEAD
+    /// Determines if the provided creation activity is the currently focused creation activity.
+    /// - Parameter traceCreationActivity: A possible focus activity when creating traces.
+    /// - Returns: A Boolean value indicating whether the provided activity is the currently focused
+    /// creation activity.
+    private func isFocused(traceCreationActivity: TraceCreationActivity) -> Bool {
+        switch currentActivity {
+        case .creatingTrace(let currentActivity):
+            return traceCreationActivity == currentActivity
+        default: return false
+        }
+    }
+    
     /// Determines if the provided viewing activity is the currently focused viewing activity.
     /// - Parameter traceViewingActivity: A possible focus activity when viewing traces.
     /// - Returns: A Boolean value indicating whether the provided activity is the currently focused
@@ -565,16 +568,6 @@
         switch currentActivity {
         case .viewingTraces(let currentActivity):
             return traceViewingActivity == currentActivity
-=======
-    /// Determines if the provided creation activity is the currently focused creation activity.
-    /// - Parameter traceCreationActivity: A possible focus activity when creating traces.
-    /// - Returns: A Boolean value indicating whether the provided activity is the currently focused
-    /// creation activity.
-    private func isFocused(traceCreationActivity: TraceCreationActivity) -> Bool {
-        switch currentActivity {
-        case .creatingTrace(let currentActivity):
-            return traceCreationActivity == currentActivity
->>>>>>> bc36f16f
         default: return false
         }
     }
