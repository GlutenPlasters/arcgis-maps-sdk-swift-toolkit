--- conflicted
+++ resolved
@@ -152,44 +152,31 @@
                 Button {
                     currentActivity = .creatingTrace(.addingStartingPoints)
                 } label: {
-                    Text("Add new starting point")
-                }
-                DisclosureGroup(
-                    "\(viewModel.pendingTrace.startingPoints.count) selected",
-                    isExpanded: startingPointsListIsExpanded
-                ) {
-                    startingPointsList
-                }
-<<<<<<< HEAD
-                Section("Advanced") {
+                    Text("Add new")
+                }
+                if !viewModel.pendingTrace.startingPoints.isEmpty {
+                    DisclosureGroup(
+                        "\(viewModel.pendingTrace.startingPoints.count) selected",
+                        isExpanded: startingPointsListIsExpanded
+                    ) {
+                        startingPointsList
+                    }
+                }
+            }
+            Section {
+                DisclosureGroup("Advanced Options") {
                     ColorPicker(
                         selection: $viewModel.pendingTrace.color
                     ) {
                         Text("Trace Color")
                     }
-                    if !isCompact {
-                        TextField(
-                            "Trace Name",
-                            text: $viewModel.pendingTrace.name
-                        )
-                        .onSubmit {
-                            viewModel.pendingTrace.userDidSpecifyName = true
-                        }
-                    }
-=======
-            }
-            Section("Advanced") {
-                ColorPicker(
-                    selection: $viewModel.pendingTrace.color
-                ) {
-                    Text("Trace Color")
-                }
-                if !isCompact {
                     TextField(
                         "Trace Name",
                         text: $viewModel.pendingTrace.name
                     )
->>>>>>> dc4da6d5
+                    .onSubmit {
+                        viewModel.pendingTrace.userDidSpecifyName = true
+                    }
                 }
             }
         }
