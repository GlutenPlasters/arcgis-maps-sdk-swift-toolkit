// Copyright 2022 Esri.

// Licensed under the Apache License, Version 2.0 (the "License");
// you may not use this file except in compliance with the License.
// You may obtain a copy of the License at
// http://www.apache.org/licenses/LICENSE-2.0

// Unless required by applicable law or agreed to in writing, software
// distributed under the License is distributed on an "AS IS" BASIS,
// WITHOUT WARRANTIES OR CONDITIONS OF ANY KIND, either express or implied.
// See the License for the specific language governing permissions and
// limitations under the License.

import ArcGIS
import SwiftUI

public struct UtilityNetworkTrace: View {
    // MARK: Enums
    
    /// Activities users will perform while creating a new trace.
    private enum TraceCreationActivity: Hashable {
        /// The user is adding starting points.
        case addingStartingPoints
        /// The user is inspecting details of a chosen starting point.
        case inspectingStartingPoint(UtilityNetworkTraceStartingPoint)
        /// The user is viewing the list of advanced options.
        case viewingAdvancedOptions
        /// The user is viewing the list of available networks.
        case viewingNetworkOptions
        /// The user is viewing the list of chosen starting points.
        case viewingStartingPoints
        /// The user is viewing the list of available trace configurations.
        case viewingTraceConfigurations
    }
    
    /// Activities users will perform while viewing completed traces.
    private enum TraceViewingActivity: Hashable {
        /// The user is viewing the list of available trace options.
        case viewingAdvancedOptions
        /// The user is viewing a list of element results, grouped by asset group and asset type.
        case viewingElementGroup([String: [UtilityElement]])
        /// The user is viewing the list of feature results.
        case viewingFeatureResults
        /// The user is viewing the list of function results.
        case viewingFunctionResults
    }
    
    /// Activities users will perform while using the Utility Network Trace tool.
    private enum UserActivity: Hashable {
        /// The user is creating a new trace.
        case creatingTrace(TraceCreationActivity?)
        /// The user is viewing traces that have been created.
        case viewingTraces(TraceViewingActivity?)
    }
    
    // MARK: States
    
    @State private var activeDetent: FloatingPanelDetent = .half
    
    /// The current user activity.
    @State private var currentActivity: UserActivity = .creatingTrace(nil)
    
    /// A Boolean value indicating whether the map should be zoomed to the extent of the trace result.
    @State private var shouldZoomOnTraceCompletion = false
    
    /// A Boolean value indicating if the warning that all traces will be deleted is presented.
    @State private var showWarningAlert = false
    
    /// The view model used by the view. The `UtilityNetworkTraceViewModel` manages state.
    /// The view observes `UtilityNetworkTraceViewModel` for changes in state.
    @StateObject private var viewModel: UtilityNetworkTraceViewModel
    
    // MARK: Bindings
    
    /// Starting points programmatically provided to the trace tool.
    @Binding private var externalStartingPoints: [UtilityNetworkTraceStartingPoint]
    
    /// The graphics overlay to hold generated starting point and trace graphics.
    @Binding private var graphicsOverlay: GraphicsOverlay
    
    /// Provides a method of layer identification when starting points are being chosen.
    @Binding private var mapViewProxy: MapViewProxy?
    
    /// Acts as the point of identification for items tapped in the utility network.
    @Binding private var viewPoint: CGPoint?
    
    /// Acts as the point at which newly selected starting point graphics will be created.
    @Binding private var mapPoint: Point?
    
    /// Allows the Utility Network Trace Tool to update the parent map view's viewpoint.
    @Binding private var viewpoint: Viewpoint?
    
    // MARK: Subviews
    
    /// Allows the user to cancel out of selecting a new starting point.
    private var cancelAddStartingPoints: some View {
        Button(role: .destructive) {
            currentActivity = .creatingTrace(nil)
            activeDetent = .half
        } label: {
            Text("Cancel starting point selection")
        }
        .buttonStyle(.bordered)
    }
    
    /// Allows the user to switch between the trace creation and viewing tabs.
    @ViewBuilder private var activityPicker: some View {
        if activeDetent != .summary {
            Picker(
                "Mode",
                selection: Binding<UserActivity>(
                    get: {
                        switch currentActivity {
                        case .creatingTrace(_):
                            return UserActivity.creatingTrace(nil)
                        case .viewingTraces:
                            return UserActivity.viewingTraces(nil)
                        }
                    }, set: { newActivity, _ in
                        currentActivity = newActivity
                    }
                )
            ) {
                Text("New trace").tag(UserActivity.creatingTrace(nil))
                Text("Results").tag(UserActivity.viewingTraces(nil))
            }
            .pickerStyle(.segmented)
            .padding()
        }
    }
    
    /// Displays information about a chosen asset group.
    @ViewBuilder private var assetGroupDetail: some View {
        if let assetGroup = selectedAssetGroup {
            makeBackButton(title: featureResultsTitle) {
                currentActivity = .viewingTraces(.viewingFeatureResults)
            }
            makeDetailSectionHeader(
                title: assetGroup.first?.value.first?.assetGroup.name ?? "Unnamed Asset Group"
            )
            List {
                ForEach(assetGroup.sorted(by: { $0.key < $1.key }), id: \.key) { assetTypeGroup in
                    let elements = assetTypeGroup.value.sorted {
                        $0.objectID < $1.objectID
                    }
                    Section(assetTypeGroup.key) {
                        DisclosureGroup {
                            ForEach(elements) { element in
                                Button {
                                    Task {
                                        if let feature = await viewModel.feature(for: element),
                                           let geometry = feature.geometry {
                                            viewpoint = Viewpoint(targetExtent: geometry.extent)
                                        }
                                    }
                                } label: {
                                    Label {
                                        Text("Object ID \(element.objectID.description)")
                                    } icon: {
                                        Image(systemName: "scope")
                                    }
                                }
                            }
                        } label: {
                            Text("(\(elements.count))")
                        }
                    }
                }
            }
        }
    }
    
    /// Displays the list of available named trace configurations.
    @ViewBuilder private var configurationsList: some View {
        if viewModel.configurations.isEmpty {
            Text("No configurations available")
        } else {
            ForEach(viewModel.configurations) { configuration in
                Button {
                    viewModel.setPendingTrace(configuration: configuration)
                    currentActivity = .creatingTrace(nil)
                } label: {
                    Text(configuration.name)
                }
                .listRowBackground(configuration == viewModel.pendingTrace.configuration ? Color.secondary.opacity(0.5) : nil)
            }
        }
    }
    
    /// Displays the list of available networks.
    @ViewBuilder private var networksList: some View {
        ForEach(viewModel.networks, id: \.self) { network in
            Text(network.name)
                .lineLimit(1)
                .listRowBackground(network == viewModel.network ? Color.secondary.opacity(0.5) : nil)
                .onTapGesture {
                    viewModel.setNetwork(network)
                    currentActivity = .creatingTrace(nil)
                }
        }
    }
    
    /// The tab that allows for a new trace to be configured.
    @ViewBuilder private var newTraceTab: some View {
        List {
            if viewModel.networks.count > 1 {
                Section("Network") {
                    DisclosureGroup(
                        viewModel.network?.name ?? "None selected",
                        isExpanded: Binding(
                            get: { isFocused(traceCreationActivity: .viewingNetworkOptions) },
                            set: { currentActivity = .creatingTrace($0 ? .viewingNetworkOptions : nil) }
                        )
                    ) {
                        networksList
                    }
                }
            }
            Section("Trace Configuration") {
                DisclosureGroup(
                    viewModel.pendingTrace.configuration?.name ?? "None selected",
                    isExpanded: Binding(
                        get: { isFocused(traceCreationActivity: .viewingTraceConfigurations) },
                        set: { currentActivity = .creatingTrace($0 ? .viewingTraceConfigurations : nil) }
                    )
                ) {
                    configurationsList
                }
            }
            Section(startingPointsTitle) {
                Button {
                    currentActivity = .creatingTrace(.addingStartingPoints)
                    activeDetent = .summary
                } label: {
                    Text("Add new")
                }
                if !viewModel.pendingTrace.startingPoints.isEmpty {
                    DisclosureGroup(
                        "\(viewModel.pendingTrace.startingPoints.count) selected",
                        isExpanded: Binding(
                            get: { isFocused(traceCreationActivity: .viewingStartingPoints) },
                            set: { currentActivity = .creatingTrace($0 ? .viewingStartingPoints : nil) }
                        )
                    ) {
                        startingPointsList
                    }
                }
            }
            Section {
                DisclosureGroup(
                    "Advanced Options",
                    isExpanded: Binding(
                        get: { isFocused(traceCreationActivity: .viewingAdvancedOptions) },
                        set: { currentActivity = .creatingTrace($0 ? .viewingAdvancedOptions : nil) }
                    )
                ) {
                    HStack {
                        Text("Name")
                        Spacer()
                        TextField(
                            "Name",
                            text: $viewModel.pendingTrace.name
                        )
                        .onSubmit {
                            viewModel.pendingTrace.userDidSpecifyName = true
                        }
                        .multilineTextAlignment(.trailing)
                        .foregroundColor(.blue)
                    }
                    ColorPicker(selection: $viewModel.pendingTrace.color) {
                        Text("Color")
                    }
                    Toggle(isOn: $shouldZoomOnTraceCompletion) {
                        Text("Zoom to result")
                    }
                }
            }
        }
        Button {
            Task {
                if await viewModel.trace() {
                    currentActivity = .viewingTraces(nil)
                    if shouldZoomOnTraceCompletion,
                       let extent = viewModel.selectedTrace?.resultExtent {
                        viewpoint = Viewpoint(targetExtent: extent)
                    }
                }
            }
        } label: {
            Text("Trace")
        }
        .buttonStyle(.bordered)
        .disabled(!viewModel.canRunTrace)
    }
    
    /// Navigator at the top of the results tab that allows users to cycle through completed traces.
    @ViewBuilder private var resultsNavigator: some View {
        if viewModel.completedTraces.count > 1 {
            HStack {
                if viewModel.completedTraces.count > 1 {
                    Button {
                        viewModel.selectPreviousTrace()
                    } label: {
                        Image(systemName: "chevron.backward")
                    }
                }
                Text(currentTraceLabel)
                    .padding(.horizontal)
                if viewModel.completedTraces.count > 1 {
                    Button {
                        viewModel.selectNextTrace()
                    } label: {
                        Image(systemName: "chevron.forward")
                    }
                }
            }
        }
    }
    
    /// The tab that allows for viewing completed traces.
    @ViewBuilder private var resultsTab: some View {
        resultsNavigator
            .padding(2.5)
        if let selectedTrace = viewModel.selectedTrace {
            Menu(selectedTrace.name) {
                if let resultExtent = selectedTrace.resultExtent {
                    Button("Zoom To") {
                        viewpoint = Viewpoint(targetExtent: resultExtent)
                    }
                }
                Button("Delete", role: .destructive) {
                    if viewModel.completedTraces.count == 1 {
                        currentActivity = .creatingTrace(nil)
                    }
                    viewModel.deleteTrace(selectedTrace)
                }
            }
            .font(.title3)
        }
<<<<<<< HEAD
        if activeDetent != .summary {
            List {
                Section(elementResultsTitle) {
                    DisclosureGroup(
                        viewModel.selectedTrace?.assetCount.description ?? "0",
                        isExpanded: Binding(
                            get: { isFocused(traceViewingActivity: .viewingElementResults) },
                            set: { currentActivity = .viewingTraces($0 ? .viewingElementResults : nil) }
                        )
                    ) {
                        ForEach(
                            (viewModel.selectedTrace?.assets ?? [:]).sorted(by: { $0.key < $1.key }), id: \.key
                        ) { assetGroup in
                            HStack {
                                Text(assetGroup.key)
                                Spacer()
                                Text(assetGroup.value.compactMap({ $0.value.count }).reduce(0, +).description)
                            }
                            .foregroundColor(.blue)
                            .contentShape(Rectangle())
                            .onTapGesture {
                                currentActivity = .viewingTraces(.viewingElementGroup(assetGroup.value))
                            }
                        }
                    }
                }
                Section("Function Result") {
                    DisclosureGroup(
                        viewModel.selectedTrace?.utilityFunctionTraceResult?.functionOutputs.count.description ?? "0",
                        isExpanded: Binding(
                            get: { isFocused(traceViewingActivity: .viewingFunctionResults) },
                            set: { currentActivity = .viewingTraces($0 ? .viewingFunctionResults : nil) }
                        )
                    ) {
                        ForEach(viewModel.selectedTrace?.functionOutputs ?? [], id: \.id) { item in
                            HStack {
                                Text(item.function.networkAttribute?.name ?? "Unnamed")
                                Spacer()
=======
        List {
            Section(featureResultsTitle) {
                DisclosureGroup(
                    "(\(viewModel.selectedTrace?.assetCount ?? 0))",
                    isExpanded: Binding(
                        get: { isFocused(traceViewingActivity: .viewingFeatureResults) },
                        set: { currentActivity = .viewingTraces($0 ? .viewingFeatureResults : nil) }
                    )
                ) {
                    ForEach(
                        (viewModel.selectedTrace?.assets ?? [:]).sorted(by: { $0.key < $1.key }), id: \.key
                    ) { assetGroup in
                        HStack {
                            Text(assetGroup.key)
                            Spacer()
                            Text("(\(assetGroup.value.compactMap({ $0.value.count }).reduce(0, +)))")
                        }
                        .foregroundColor(.blue)
                        .contentShape(Rectangle())
                        .onTapGesture {
                            currentActivity = .viewingTraces(.viewingElementGroup(assetGroup.value))
                        }
                    }
                }
            }
            Section("Function Results") {
                DisclosureGroup(
                    "(\(viewModel.selectedTrace?.utilityFunctionTraceResult?.functionOutputs.count ?? 0))",
                    isExpanded: Binding(
                        get: { isFocused(traceViewingActivity: .viewingFunctionResults) },
                        set: { currentActivity = .viewingTraces($0 ? .viewingFunctionResults : nil) }
                    )
                ) {
                    ForEach(viewModel.selectedTrace?.functionOutputs ?? [], id: \.id) { item in
                        HStack {
                            Text(item.function.networkAttribute?.name ?? "Unnamed")
                            Spacer()
                            VStack(alignment: .trailing) {
                                Text(item.function.functionType.description)
                                    .font(.caption)
                                    .foregroundColor(.secondary)
>>>>>>> 63a44ffa
                                Text((item.result as? Double)?.description ?? "N/A")
                            }
                        }
                    }
                }
                Section {
                    DisclosureGroup(
                        "Advanced Options",
                        isExpanded: Binding(
                            get: { isFocused(traceViewingActivity: .viewingAdvancedOptions) },
                            set: { currentActivity = .viewingTraces($0 ? .viewingAdvancedOptions : nil) }
                        )
                    ) {
<<<<<<< HEAD
                        ColorPicker(
                            selection: Binding(get: {
                                viewModel.selectedTrace?.color ?? Color.clear
                            }, set: { newValue in
                                if var trace = viewModel.selectedTrace {
                                    trace.color = newValue
                                    viewModel.update(completedTrace: trace)
                                }
                            })
                        ) {
                            Text("Trace Color")
                        }
                    }
                }
            }
            makeZoomToButton {
                if let extent = viewModel.selectedTrace?.resultExtent {
                    viewpoint = Viewpoint(targetExtent: extent)
                }
            }
            .padding([.vertical], 2)
            Button {
                showWarningAlert.toggle()
=======
                        Text("Color")
                    }
                }
            }
        }
        .padding([.vertical], 2)
        Button(role: .destructive) {
            showWarningAlert.toggle()
        } label: {
            Text(clearResultsTitle)
        }
        .buttonStyle(.bordered)
        .alert(clearResultsTitle, isPresented: $showWarningAlert) {
            Button(role: .destructive) {
                viewModel.deleteAllTraces()
                currentActivity = .creatingTrace(nil)
>>>>>>> 63a44ffa
            } label: {
                Text("Clear All Results")
                    .tint(.red)
            }
            .alert("Clear All Results", isPresented: $showWarningAlert) {
                Button(role: .destructive) {
                    viewModel.deleteAllTraces()
                    currentActivity = .creatingTrace(nil)
                } label: {
                    Text("OK")
                }
            } message: {
                Text("Are you sure? All the trace inputs and results will be lost.")
            }
        }
    }
    
    /// Displays information about a chosen starting point.
    @ViewBuilder private var startingPointDetail: some View {
        makeBackButton(title: startingPointsTitle) {
            currentActivity = .creatingTrace(.viewingStartingPoints)
        }
        Menu(selectedStartingPoint?.utilityElement?.assetType.name ?? "Unnamed Asset Type") {
            Button("Zoom To") {
                if let selectedStartingPoint = selectedStartingPoint,
                   let extent = selectedStartingPoint.geoElement.geometry?.extent {
                    viewpoint = Viewpoint(targetExtent: extent)
                }
            }
            Button("Delete", role: .destructive) {
                if let startingPoint = selectedStartingPoint {
                    viewModel.deleteStartingPoint(startingPoint)
                    currentActivity = .creatingTrace(.viewingStartingPoints)
                }
            }
        }
        .font(.title3)
        List {
            if selectedStartingPoint?.utilityElement?.networkSource.kind == .edge {
                Section("Fraction Along Edge") {
                    Slider(value: Binding(get: {
                        viewModel.pendingTrace.startingPoints.first {
                            $0 == selectedStartingPoint
                        }?.utilityElement?.fractionAlongEdge ?? .zero
                    }, set: { newValue in
                        if let selectedStartingPoint = selectedStartingPoint {
                            viewModel.setFractionAlongEdgeFor(
                                startingPoint: selectedStartingPoint,
                                to: newValue
                            )
                        }
                    }))
                }
            } else if selectedStartingPoint?.utilityElement?.networkSource.kind == .junction &&
                        selectedStartingPoint?.utilityElement?.terminal != nil &&
                        !(selectedStartingPoint?.utilityElement?.assetType.terminalConfiguration?.terminals.isEmpty ?? true) {
                Section {
                    Picker(
                        "Terminal Configuration",
                        selection: Binding(get: {
                            selectedStartingPoint!.utilityElement!.terminal!
                        }, set: { newValue in
                            viewModel.setTerminalConfigurationFor(startingPoint: selectedStartingPoint!, to: newValue)
                        })
                    ) {
                        ForEach(viewModel.pendingTrace.startingPoints.first {
                            $0 == selectedStartingPoint
                        }?.utilityElement?.assetType.terminalConfiguration?.terminals ?? [], id: \.self) {
                            Text($0.name)
                        }
                    }
                    .foregroundColor(.blue)
                }
            }
            Section("Attributes") {
                ForEach(Array(selectedStartingPoint!.geoElement.attributes.sorted(by: { $0.key < $1.key})), id: \.key) { item in
                    HStack{
                        Text(item.key)
                        Spacer()
                        Text(item.value as? String ?? "")
                    }
                }
            }
        }
    }
    
    /// Displays the chosen starting points for the new trace.
    private var startingPointsList: some View {
        ForEach(viewModel.pendingTrace.startingPoints, id: \.self) { startingPoint in
            Button {
                currentActivity = .creatingTrace(
                    .inspectingStartingPoint(startingPoint)
                )
            } label: {
                Label {
                    Text(startingPoint.utilityElement?.assetType.name ?? "")
                        .lineLimit(1)
                } icon: {
                    if let image = startingPoint.image {
                        Image(uiImage: image)
                            .frame(width: 25, height: 25)
                            .background(.white)
                            .cornerRadius(5)
                    }
                }
            }
            .swipeActions {
                Button(role: .destructive) {
                    viewModel.deleteStartingPoint(startingPoint)
                } label: {
                    Image(systemName: "trash")
                }
            }
        }
    }
    
    /// A graphical interface to run pre-configured traces on a map's utility networks.
    /// - Parameters:
    ///   - graphicsOverlay: The graphics overlay to hold generated starting point and trace
    ///   graphics.
    ///   - map: The map containing the utility network(s).
    ///   - mapPoint: Acts as the point at which newly selected starting point graphics will be
    ///   created.
    ///   - viewPoint: Acts as the point of identification for items tapped in the utility network.
    ///   - mapViewProxy: Provides a method of layer identification when starting points are being
    ///   chosen.
    ///   - viewpoint: Allows the utility network trace tool to update the parent map view's viewpoint.
    ///   - startingPoints: An optional list of programmatically provided starting points.
    public init(
        graphicsOverlay: Binding<GraphicsOverlay>,
        map: Map,
        mapPoint: Binding<Point?>,
        viewPoint: Binding<CGPoint?>,
        mapViewProxy: Binding<MapViewProxy?>,
        viewpoint: Binding<Viewpoint?>,
        startingPoints: Binding<[UtilityNetworkTraceStartingPoint]> = .constant([])
    ) {
        _viewPoint = viewPoint
        _mapPoint = mapPoint
        _mapViewProxy = mapViewProxy
        _graphicsOverlay = graphicsOverlay
        _viewpoint = viewpoint
        _externalStartingPoints = startingPoints
        _viewModel = StateObject(
            wrappedValue: UtilityNetworkTraceViewModel(
                map: map,
                graphicsOverlay: graphicsOverlay.wrappedValue,
                startingPoints: startingPoints.wrappedValue
            )
        )
    }
    
    public var body: some View {
        Color.clear
            .floatingPanel(
                backgroundColor: Color(uiColor: .systemGroupedBackground),
                detent: $activeDetent,
                horizontalAlignment: .trailing,
                isPresented: .constant(true)
            ) {
                VStack {
                    if !viewModel.completedTraces.isEmpty &&
                        !isFocused(traceCreationActivity: .addingStartingPoints) {
                        activityPicker
                    }
                    switch currentActivity {
                    case .creatingTrace(let activity):
                        switch activity {
                        case .addingStartingPoints:
                            cancelAddStartingPoints
                        case .inspectingStartingPoint:
                            startingPointDetail
                        default:
                            newTraceTab
                        }
                    case .viewingTraces(let activity):
                        switch activity {
                        case .viewingElementGroup:
                            assetGroupDetail
                        default:
                            resultsTab
                        }
                    }
                }
                .background(Color(uiColor: .systemGroupedBackground))
                .animation(.default, value: currentActivity)
                .onChange(of: viewPoint) { newValue in
                    guard isFocused(traceCreationActivity: .addingStartingPoints),
                          let mapViewProxy = mapViewProxy,
                          let mapPoint = mapPoint,
                          let viewPoint = viewPoint else {
                        return
                    }
                    currentActivity = .creatingTrace(.viewingStartingPoints)
                    activeDetent = .half
                    Task {
                        await viewModel.addStartingPoint(
                            at: viewPoint,
                            mapPoint: mapPoint,
                            with: mapViewProxy
                        )
                    }
                }
                .onChange(of: externalStartingPoints) { _ in
                    viewModel.externalStartingPoints = externalStartingPoints
                }
                .alert(
                    "Warning",
                    isPresented: Binding(
                        get: { !viewModel.userWarning.isEmpty },
                        set: { _ in viewModel.userWarning = "" }
                    )
                ) { } message: {
                    Text(viewModel.userWarning)
                }
            }
    }
    
    // MARK: Computed Properties
    
    /// Indicates the number of the trace currently being viewed out the total number of traces.
    private var currentTraceLabel: String {
        guard let index = viewModel.selectedTraceIndex else { return "Error" }
        return "Trace \(index+1) of \(viewModel.completedTraces.count.description)"
    }
    
    /// The selected utility element asset group.
    private var selectedAssetGroup: [String: [UtilityElement]]? {
        if case let .viewingTraces(activity) = currentActivity,
           case let .viewingElementGroup(elementGroup) = activity {
            return elementGroup
        }
        return nil
    }
    
    /// The starting point being inspected (if one exists).
    private var selectedStartingPoint: UtilityNetworkTraceStartingPoint? {
        if case let .creatingTrace(activity) = currentActivity,
           case let .inspectingStartingPoint(startingPoint) = activity {
            return startingPoint
        }
        return nil
    }
    
    /// Determines if the provided creation activity is the currently focused creation activity.
    /// - Parameter traceCreationActivity: A possible focus activity when creating traces.
    /// - Returns: A Boolean value indicating whether the provided activity is the currently focused
    /// creation activity.
    private func isFocused(traceCreationActivity: TraceCreationActivity) -> Bool {
        if case let .creatingTrace(activity) = currentActivity {
            return traceCreationActivity == activity
        }
        return false
    }
    
    /// Determines if the provided viewing activity is the currently focused viewing activity.
    /// - Parameter traceViewingActivity: A possible focus activity when viewing traces.
    /// - Returns: A Boolean value indicating whether the provided activity is the currently focused
    /// viewing activity.
    private func isFocused(traceViewingActivity: TraceViewingActivity) -> Bool {
        if case let .viewingTraces(activity) = currentActivity {
            return traceViewingActivity == activity
        }
        return false
    }
    
    /// Returns a "Back" button that performs a specified action when pressed.
    /// - Parameter title: The button's title.
    /// - Parameter action: The action to be performed.
    /// - Returns: The configured button.
    private func makeBackButton(title: String, _ action: @escaping () -> Void) -> some View {
        Button { action() } label: {
            Label {
                Text(title)
            } icon: {
                Image(systemName: "chevron.backward")
            }
        }
        .padding()
        .frame(maxWidth: .infinity, alignment: .leading)
    }
    
    /// Returns a section header.
    /// - Parameter title: The title of the header.
    /// - Returns: The configured title.
    private func makeDetailSectionHeader(title: String) -> some View {
        Text(title)
            .font(.title3)
            .lineLimit(1)
            .frame(maxWidth: .infinity, alignment: .center)
    }
    
    /// Title for the clear all results feature
    private let clearResultsTitle = "Clear All Results"
    
    /// Title for the feature results section
    private let featureResultsTitle = "Feature Results"
    
    /// Title for the starting points section
    private let startingPointsTitle = "Starting Points"
}<|MERGE_RESOLUTION|>--- conflicted
+++ resolved
@@ -337,15 +337,14 @@
             }
             .font(.title3)
         }
-<<<<<<< HEAD
         if activeDetent != .summary {
             List {
-                Section(elementResultsTitle) {
+                Section(featureResultsTitle) {
                     DisclosureGroup(
-                        viewModel.selectedTrace?.assetCount.description ?? "0",
+                        "(\(viewModel.selectedTrace?.assetCount ?? 0))",
                         isExpanded: Binding(
-                            get: { isFocused(traceViewingActivity: .viewingElementResults) },
-                            set: { currentActivity = .viewingTraces($0 ? .viewingElementResults : nil) }
+                            get: { isFocused(traceViewingActivity: .viewingFeatureResults) },
+                            set: { currentActivity = .viewingTraces($0 ? .viewingFeatureResults : nil) }
                         )
                     ) {
                         ForEach(
@@ -354,7 +353,7 @@
                             HStack {
                                 Text(assetGroup.key)
                                 Spacer()
-                                Text(assetGroup.value.compactMap({ $0.value.count }).reduce(0, +).description)
+                                Text("(\(assetGroup.value.compactMap({ $0.value.count }).reduce(0, +)))")
                             }
                             .foregroundColor(.blue)
                             .contentShape(Rectangle())
@@ -364,9 +363,9 @@
                         }
                     }
                 }
-                Section("Function Result") {
+                Section("Function Results") {
                     DisclosureGroup(
-                        viewModel.selectedTrace?.utilityFunctionTraceResult?.functionOutputs.count.description ?? "0",
+                        "(\(viewModel.selectedTrace?.utilityFunctionTraceResult?.functionOutputs.count ?? 0))",
                         isExpanded: Binding(
                             get: { isFocused(traceViewingActivity: .viewingFunctionResults) },
                             set: { currentActivity = .viewingTraces($0 ? .viewingFunctionResults : nil) }
@@ -376,50 +375,12 @@
                             HStack {
                                 Text(item.function.networkAttribute?.name ?? "Unnamed")
                                 Spacer()
-=======
-        List {
-            Section(featureResultsTitle) {
-                DisclosureGroup(
-                    "(\(viewModel.selectedTrace?.assetCount ?? 0))",
-                    isExpanded: Binding(
-                        get: { isFocused(traceViewingActivity: .viewingFeatureResults) },
-                        set: { currentActivity = .viewingTraces($0 ? .viewingFeatureResults : nil) }
-                    )
-                ) {
-                    ForEach(
-                        (viewModel.selectedTrace?.assets ?? [:]).sorted(by: { $0.key < $1.key }), id: \.key
-                    ) { assetGroup in
-                        HStack {
-                            Text(assetGroup.key)
-                            Spacer()
-                            Text("(\(assetGroup.value.compactMap({ $0.value.count }).reduce(0, +)))")
-                        }
-                        .foregroundColor(.blue)
-                        .contentShape(Rectangle())
-                        .onTapGesture {
-                            currentActivity = .viewingTraces(.viewingElementGroup(assetGroup.value))
-                        }
-                    }
-                }
-            }
-            Section("Function Results") {
-                DisclosureGroup(
-                    "(\(viewModel.selectedTrace?.utilityFunctionTraceResult?.functionOutputs.count ?? 0))",
-                    isExpanded: Binding(
-                        get: { isFocused(traceViewingActivity: .viewingFunctionResults) },
-                        set: { currentActivity = .viewingTraces($0 ? .viewingFunctionResults : nil) }
-                    )
-                ) {
-                    ForEach(viewModel.selectedTrace?.functionOutputs ?? [], id: \.id) { item in
-                        HStack {
-                            Text(item.function.networkAttribute?.name ?? "Unnamed")
-                            Spacer()
-                            VStack(alignment: .trailing) {
-                                Text(item.function.functionType.description)
-                                    .font(.caption)
-                                    .foregroundColor(.secondary)
->>>>>>> 63a44ffa
-                                Text((item.result as? Double)?.description ?? "N/A")
+                                VStack(alignment: .trailing) {
+                                    Text(item.function.functionType.description)
+                                        .font(.caption)
+                                        .foregroundColor(.secondary)
+                                    Text((item.result as? Double)?.description ?? "N/A")
+                                }
                             }
                         }
                     }
@@ -432,7 +393,6 @@
                             set: { currentActivity = .viewingTraces($0 ? .viewingAdvancedOptions : nil) }
                         )
                     ) {
-<<<<<<< HEAD
                         ColorPicker(
                             selection: Binding(get: {
                                 viewModel.selectedTrace?.color ?? Color.clear
@@ -443,42 +403,19 @@
                                 }
                             })
                         ) {
-                            Text("Trace Color")
-                        }
-                    }
-                }
-            }
-            makeZoomToButton {
-                if let extent = viewModel.selectedTrace?.resultExtent {
-                    viewpoint = Viewpoint(targetExtent: extent)
+                            Text("Color")
+                        }
+                    }
                 }
             }
             .padding([.vertical], 2)
-            Button {
+            Button(role: .destructive) {
                 showWarningAlert.toggle()
-=======
-                        Text("Color")
-                    }
-                }
-            }
-        }
-        .padding([.vertical], 2)
-        Button(role: .destructive) {
-            showWarningAlert.toggle()
-        } label: {
-            Text(clearResultsTitle)
-        }
-        .buttonStyle(.bordered)
-        .alert(clearResultsTitle, isPresented: $showWarningAlert) {
-            Button(role: .destructive) {
-                viewModel.deleteAllTraces()
-                currentActivity = .creatingTrace(nil)
->>>>>>> 63a44ffa
             } label: {
-                Text("Clear All Results")
-                    .tint(.red)
-            }
-            .alert("Clear All Results", isPresented: $showWarningAlert) {
+                Text(clearResultsTitle)
+            }
+            .buttonStyle(.bordered)
+            .alert(clearResultsTitle, isPresented: $showWarningAlert) {
                 Button(role: .destructive) {
                     viewModel.deleteAllTraces()
                     currentActivity = .creatingTrace(nil)
