// Copyright 2022 Esri.

// Licensed under the Apache License, Version 2.0 (the "License");
// you may not use this file except in compliance with the License.
// You may obtain a copy of the License at
// http://www.apache.org/licenses/LICENSE-2.0

// Unless required by applicable law or agreed to in writing, software
// distributed under the License is distributed on an "AS IS" BASIS,
// WITHOUT WARRANTIES OR CONDITIONS OF ANY KIND, either express or implied.
// See the License for the specific language governing permissions and
// limitations under the License.

import ArcGIS
import Foundation
import SwiftUI

@MainActor final class UtilityNetworkTraceViewModel: ObservableObject {
    // MARK: Published Properties
    
    /// A list of completed traces.
    @Published private(set) var completedTraces = [Trace]()
    
    /// The available named trace configurations.
    @Published private(set) var configurations = [UtilityNamedTraceConfiguration]()
    
    /// The trace currently under configuration.
    @Published var pendingTrace = Trace()
    
    /// The index of the selected trace.
    @Published private(set) var selectedTraceIndex: Int? {
        didSet {
            if let lastIndex = oldValue {
                changeSelectedStateForTrace(
                    at: lastIndex,
                    to: false
                )
            }
            if let currentIndex = selectedTraceIndex {
                changeSelectedStateForTrace(
                    at: currentIndex,
                    to: true
                )
            }
        }
    }
    
    /// Warning message presented to the user
    @Published var userWarning = ""
    
    /// A Boolean value indicating if the pending trace is configured to the point that it can be run.
    var canRunTrace: Bool {
        pendingTrace.configuration != nil && !pendingTrace.startingPoints.isEmpty
    }
    
    /// The overlay on which trace graphics will be drawn.
    private var graphicsOverlay: GraphicsOverlay
    
    /// The utility network on which traces will be ran.
    private var network: UtilityNetwork?
    
    /// The selected trace.
    var selectedTrace: Trace? {
        if let index = selectedTraceIndex {
            return completedTraces[index]
        } else {
            return nil
        }
    }
    
    /// Performs required setup.
    ///
    /// The first utility network in the provided map will be used.
    /// - Parameter map: The map to be loaded that contains at least one utility network.
    /// - Parameter graphicsOverlay: The overlay on which trace graphics will be drawn.
    init(map: Map, graphicsOverlay: GraphicsOverlay) {
        self.graphicsOverlay = graphicsOverlay
        Task {
            try? await map.load()
            network = map.utilityNetworks.first
            await loadNamedTraceConfigurations(map)
        }
    }
    
    /// Deletes the provided starting point from the pending trace.
    /// - Parameter startingPoint: The starting point to be deleted.
    func delete(_ startingPoint: UtilityNetworkTraceStartingPoint) {
        pendingTrace.startingPoints.removeAll {
            $0.utilityElement.globalID == startingPoint.utilityElement.globalID
        }
        graphicsOverlay.removeGraphic(startingPoint.graphic)
    }
    
    /// Deletes all of the completed traces.
    func deleteAllTraces() {
        selectedTraceIndex = nil
        completedTraces.forEach { traceResult in
            graphicsOverlay.removeGraphics(traceResult.startingPoints.map({ $0.graphic }))
            graphicsOverlay.removeGraphics(traceResult.graphics)
        }
        completedTraces.removeAll()
    }
    
    /// Selects the next trace from the list of completed traces.
    func selectNextTrace() {
        if let current = selectedTraceIndex {
            if current + 1 <= completedTraces.count - 1 {
                selectedTraceIndex = current + 1
            } else {
                selectedTraceIndex = 0
            }
        }
    }
    
    /// Updates the pending trace's configuration and name, if applicable.
    ///
    /// The pending trace's name will only be updated if the user hasn't specified one already.
    /// - Parameter configuration: The selected configuration for the pending trace.
    func setPendingTrace(configuration: UtilityNamedTraceConfiguration) {
        pendingTrace.configuration = configuration
        if !pendingTrace.userDidSpecifyName {
            pendingTrace.name = "\(configuration.name) \((completedTraces.filter({ $0.configuration == configuration }).count + 1).description)"
        }
    }
    
    /// Selects the previous trace from the list of completed traces.
    func selectPreviousTrace() {
        if let current = selectedTraceIndex {
            if current - 1 >= 0 {
                selectedTraceIndex = current - 1
            } else {
                selectedTraceIndex = completedTraces.count - 1
            }
        }
    }
    
    /// Adds a new starting point to the pending trace.
    /// - Parameters:
    ///   - point: A point on the map in screen coordinates.
    ///   - mapPoint: A point on the map in map coordinates.
    ///   - proxy: Provides a method of layer identification.
    func setStartingPoint(
        at point: CGPoint,
        mapPoint: Point,
        with proxy: MapViewProxy
    ) async {
        let identifyLayerResults = try? await proxy.identifyLayers(
            screenPoint: point,
            tolerance: 10
        )
        identifyLayerResults?.forEach { identifyLayerResult in
            identifyLayerResult.geoElements.forEach { geoElement in
                
                // Block duplicate starting point selection
                guard let feature = geoElement as? ArcGISFeature,
                      let globalid = feature.attributes["globalid"] as? UUID,
                      !pendingTrace.startingPoints.contains(where: { startingPoint in
                          return startingPoint.utilityElement.globalID == globalid
                      }) else {
                    userWarning = "Duplicate starting points cannot be added "
                    return
                }
                
                Task {
                    guard let network = network,
                          let geometry = feature.geometry,
                          let symbol = try? await (feature.featureTable?.layer as? FeatureLayer)?
                        .renderer?
                        .symbol(for: feature)?
                        .makeSwatch(scale: 1.0),
                          let utilityElement = network.createElement(arcGISFeature: feature) else { return }
                    
                    if utilityElement.networkSource.kind == .edge && geometry is Polyline {
                        utilityElement.fractionAlongEdge = fractionAlongEdge(
                            of: geometry,
                            at: mapPoint
                        )
                    } else if utilityElement.networkSource.kind == .junction &&
                                utilityElement.assetType.terminalConfiguration?.terminals.count ?? 0 > 1 {
                        utilityElement.terminal = utilityElement.assetType.terminalConfiguration?.terminals.first
                    }
                    
                    let graphic = Graphic(
                        geometry: mapPoint,
                        symbol: SimpleMarkerSymbol(
                            color: UIColor(pendingTrace.color),
                            size: 20
                        )
                    )
                    let startingPoint = UtilityNetworkTraceStartingPoint(
                        extent: geometry.extent,
                        geoElement: geoElement,
                        graphic: graphic,
                        image: symbol,
                        utilityElement: utilityElement
                    )
                    graphicsOverlay.addGraphic(graphic)
                    pendingTrace.startingPoints.append(startingPoint)
                }
            }
        }
    }
    
    func setFractionAlongEdgeFor(
        startingPoint: UtilityNetworkTraceStartingPoint,
        to newValue: Double
    ) {
        pendingTrace.startingPoints.first {
            $0.utilityElement.globalID == startingPoint.utilityElement.globalID
        }?.utilityElement.fractionAlongEdge = newValue
        if let geometry = startingPoint.geoElement.geometry,
           let polyline = geometry as? Polyline  {
            startingPoint.graphic.geometry = GeometryEngine.point(
                along: polyline,
                atDistance: GeometryEngine.length(of: geometry) * newValue
            )
        }
    }
    
    func setTerminalConfigurationFor(
        startingPoint: UtilityNetworkTraceStartingPoint,
        to newValue: UtilityTerminal
    ) {
        pendingTrace.startingPoints.first {
            $0.utilityElement.globalID == startingPoint.utilityElement.globalID
        }?.utilityElement.terminal = newValue
        objectWillChange.send()
    }
    
    /// Runs the pending trace and stores it into the list of completed traces.
    /// - Returns: A Boolean value indicating whether the trace was successful or not.
    func trace() async -> Bool {
        guard let configuration = pendingTrace.configuration,
              let network = network else { return false }
        
        let minStartingPoints = configuration.minimumStartingLocations.rawValue
        
        guard pendingTrace.startingPoints.count >= minStartingPoints else {
            userWarning = "Please set at least \(minStartingPoints) starting location\(minStartingPoints > 1 ? "s" : "")."
            return false
        }
        
        let parameters = UtilityTraceParameters(
            namedTraceConfiguration: configuration,
            startingLocations: pendingTrace.startingPoints.compactMap{ $0.utilityElement }
        )
<<<<<<< HEAD
        
        let traceResults: [UtilityTraceResult]
        
        do {
            traceResults = try await network.trace(traceParameters: parameters)
        } catch(let serviceError as ServiceError) {
            if let reason = serviceError.failureReason {
                userWarning = reason
            }
            return false
        } catch {
            userWarning = "An unknown error occurred"
            return false
        }
        
        var assetGroups = [String: Int]()
        for result in traceResults {
            switch result {
            case let result as UtilityElementTraceResult:
                result.elements.forEach({ element in
                    let count = assetGroups[element.assetGroup.name] ?? 0 + 1
                    assetGroups.updateValue(count, forKey: element.assetGroup.name)
                })
                assetGroups.forEach { (key, value) in
                    pendingTrace.assetLabels.append("\(key): \(value)")
                }
                pendingTrace.utilityElementTraceResult = result
            case let result as UtilityGeometryTraceResult:
                let createGraphic: ((Geometry, SimpleLineSymbol.Style, Color) -> (Graphic)) = { geometry, style, color in
                    return Graphic(
                        geometry: geometry,
                        symbol: SimpleLineSymbol(
                            style: style,
                            color: UIColor(color),
                            width: 5.0
=======
        Task {
            let traceResults = try await network.trace(traceParameters: params)
            var assetGroups = [String: Int]()
            for result in traceResults {
                switch result {
                case let result as UtilityElementTraceResult:
                    result.elements.forEach { element in
                        let count = assetGroups[element.assetGroup.name] ?? 0 + 1
                        assetGroups.updateValue(count, forKey: element.assetGroup.name)
                    }
                    assetGroups.forEach { (key, value) in
                        pendingTrace.assetLabels.append("\(key): \(value)")
                    }
                    pendingTrace.utilityElementTraceResult = result
                case let result as UtilityGeometryTraceResult:
                    if let polygon = result.polygon {
                        let graphic = Graphic(
                            geometry: polygon,
                            symbol: SimpleLineSymbol(
                                style: .solid,
                                color: UIColor(pendingTrace.color),
                                width: 5.0
                            )
                        )
                        graphicsOverlay.addGraphic(graphic)
                        pendingTrace.graphics.append(graphic)
                    }
                    if let polyline = result.polyline {
                        let graphic = Graphic(
                            geometry: polyline,
                            symbol: SimpleLineSymbol(
                                style: .dash,
                                color: UIColor(pendingTrace.color),
                                width: 5.0
                            )
                        )
                        graphicsOverlay.addGraphic(graphic)
                        pendingTrace.graphics.append(graphic)
                    }
                    if let multipoint = result.multipoint {
                        let graphic = Graphic(
                            geometry: multipoint,
                            symbol: SimpleLineSymbol(
                                style: .dot,
                                color: UIColor(pendingTrace.color),
                                width: 5.0
                            )
>>>>>>> 53cc0789
                        )
                    )
                }
                if let polygon = result.polygon {
                    let graphic = createGraphic(polygon, .solid, pendingTrace.color)
                    graphicsOverlay.addGraphic(graphic)
                    pendingTrace.graphics.append(graphic)
                }
                if let polyline = result.polyline {
                    let graphic = createGraphic(polyline, .dash, pendingTrace.color)
                    graphicsOverlay.addGraphic(graphic)
                    pendingTrace.graphics.append(graphic)
                }
                if let multipoint = result.multipoint {
                    let graphic = createGraphic(multipoint, .dot, pendingTrace.color)
                    graphicsOverlay.addGraphic(graphic)
                    pendingTrace.graphics.append(graphic)
                }
                pendingTrace.utilityGeometryTraceResult = result
            case let result as UtilityFunctionTraceResult:
                result.functionOutputs.forEach { functionOutput in
                    pendingTrace.functionOutputs.append(functionOutput)
                }
                pendingTrace.utilityFunctionTraceResult = result
            default:
                break
            }
        }
        completedTraces.append(pendingTrace)
        selectedTraceIndex = completedTraces.count - 1
        pendingTrace = Trace()
        return true
    }
    
    /// Updates the matching completed trace.
    /// - Parameter newValue: The new completed trace.
    func update(completedTrace newValue: Trace) {
        guard let traceIndex = completedTraces.firstIndex( where: { trace in
            trace == newValue
        }) else { return }
        completedTraces[traceIndex] = newValue
    }
    
    // MARK: Private Items
    
    /// Changes the selected state of the graphics for the completed trace at the provided index.
    /// - Parameters:
    ///   - index: The index of the completed trace.
    ///   - isSelected: The new selection state.
    private func changeSelectedStateForTrace(
        at index: Int,
        to isSelected: Bool
    ) {
        guard index >= 0, index <= completedTraces.count - 1 else { return }
        completedTraces[index].graphics.forEach({ graphic in
            graphic.isSelected = isSelected
        })
        completedTraces[index].startingPoints.forEach({ startingPoint in
            startingPoint.graphic.isSelected = isSelected
        })
    }
    
    /// Loads the named trace configurations in the network on the provided map.
    /// - Parameter map: A web map containing one or more utility networks.
    private func loadNamedTraceConfigurations(_ map: Map) async {
        guard let network = network else { return }
        configurations = (try? await map.getNamedTraceConfigurations(from: network)) ?? []
    }
}

extension UtilityNetworkTraceViewModel {
    /// Finds the location on the line nearest the input point, expressed as the fraction along the line’s total
    /// geodesic length.
    /// - Parameters:
    ///   - inputGeometry: The line to be measured.
    ///   - point: A location along the line.
    private func fractionAlongEdge(
        of inputGeometry: Geometry,
        at point: Point
    ) -> Double {
        var geometry = inputGeometry
        // Remove Z
        if geometry.hasZ {
            geometry = GeometryEngine.makeGeometry(
                from: geometry,
                z: nil
            )
        }
        
        // Confirm spatial references match
        if let spatialReference = point.spatialReference,
           spatialReference != geometry.spatialReference,
           let projectedGeometry = GeometryEngine.project(
            geometry,
            into: spatialReference
           ) {
            geometry = projectedGeometry
        }
        
        return GeometryEngine.polyline(
            geometry as! Polyline,
            fractionalLengthClosestTo: point,
            tolerance: 10
        )
    }
}

extension UtilityTraceFunctionOutput: Identifiable { }<|MERGE_RESOLUTION|>--- conflicted
+++ resolved
@@ -244,7 +244,6 @@
             namedTraceConfiguration: configuration,
             startingLocations: pendingTrace.startingPoints.compactMap{ $0.utilityElement }
         )
-<<<<<<< HEAD
         
         let traceResults: [UtilityTraceResult]
         
@@ -264,10 +263,10 @@
         for result in traceResults {
             switch result {
             case let result as UtilityElementTraceResult:
-                result.elements.forEach({ element in
+                result.elements.forEach { element in
                     let count = assetGroups[element.assetGroup.name] ?? 0 + 1
                     assetGroups.updateValue(count, forKey: element.assetGroup.name)
-                })
+                }
                 assetGroups.forEach { (key, value) in
                     pendingTrace.assetLabels.append("\(key): \(value)")
                 }
@@ -280,55 +279,6 @@
                             style: style,
                             color: UIColor(color),
                             width: 5.0
-=======
-        Task {
-            let traceResults = try await network.trace(traceParameters: params)
-            var assetGroups = [String: Int]()
-            for result in traceResults {
-                switch result {
-                case let result as UtilityElementTraceResult:
-                    result.elements.forEach { element in
-                        let count = assetGroups[element.assetGroup.name] ?? 0 + 1
-                        assetGroups.updateValue(count, forKey: element.assetGroup.name)
-                    }
-                    assetGroups.forEach { (key, value) in
-                        pendingTrace.assetLabels.append("\(key): \(value)")
-                    }
-                    pendingTrace.utilityElementTraceResult = result
-                case let result as UtilityGeometryTraceResult:
-                    if let polygon = result.polygon {
-                        let graphic = Graphic(
-                            geometry: polygon,
-                            symbol: SimpleLineSymbol(
-                                style: .solid,
-                                color: UIColor(pendingTrace.color),
-                                width: 5.0
-                            )
-                        )
-                        graphicsOverlay.addGraphic(graphic)
-                        pendingTrace.graphics.append(graphic)
-                    }
-                    if let polyline = result.polyline {
-                        let graphic = Graphic(
-                            geometry: polyline,
-                            symbol: SimpleLineSymbol(
-                                style: .dash,
-                                color: UIColor(pendingTrace.color),
-                                width: 5.0
-                            )
-                        )
-                        graphicsOverlay.addGraphic(graphic)
-                        pendingTrace.graphics.append(graphic)
-                    }
-                    if let multipoint = result.multipoint {
-                        let graphic = Graphic(
-                            geometry: multipoint,
-                            symbol: SimpleLineSymbol(
-                                style: .dot,
-                                color: UIColor(pendingTrace.color),
-                                width: 5.0
-                            )
->>>>>>> 53cc0789
                         )
                     )
                 }
