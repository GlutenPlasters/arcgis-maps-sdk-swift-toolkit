--- conflicted
+++ resolved
@@ -321,7 +321,6 @@
     }
 }
 
-<<<<<<< HEAD
 extension UtilityNetworkTraceViewModel {
     /// Finds the location on the line nearest the input point, expressed as the fraction along the line’s total
     /// geodesic length.
@@ -358,6 +357,5 @@
         )
     }
 }
-=======
-extension UtilityTraceFunctionOutput: Identifiable { }
->>>>>>> 88eef66b
+
+extension UtilityTraceFunctionOutput: Identifiable { }