// Copyright 2022 Esri.

// Licensed under the Apache License, Version 2.0 (the "License");
// you may not use this file except in compliance with the License.
// You may obtain a copy of the License at
// http://www.apache.org/licenses/LICENSE-2.0

// Unless required by applicable law or agreed to in writing, software
// distributed under the License is distributed on an "AS IS" BASIS,
// WITHOUT WARRANTIES OR CONDITIONS OF ANY KIND, either express or implied.
// See the License for the specific language governing permissions and
// limitations under the License.

import ArcGIS
import Foundation
import SwiftUI

@MainActor final class UtilityNetworkTraceViewModel: ObservableObject {
    // MARK: Published Properties
    
    /// A list of completed traces.
    @Published private(set) var completedTraces = [Trace]()
    
    /// The available named trace configurations.
    @Published private(set) var configurations = [UtilityNamedTraceConfiguration]() {
        didSet {
            if configurations.isEmpty {
                userWarning = "No trace types found."
            }
        }
    }
    
    /// The utility network on which traces will be ran.
    @Published private(set) var network: UtilityNetwork?
    
    /// The trace currently under configuration.
    @Published var pendingTrace = Trace()
    
    /// The index of the selected trace.
    @Published private(set) var selectedTraceIndex: Int? {
        didSet {
            if let lastIndex = oldValue {
                changeSelectedStateForTrace(
                    at: lastIndex,
                    to: false
                )
            }
            if let currentIndex = selectedTraceIndex {
                changeSelectedStateForTrace(
                    at: currentIndex,
                    to: true
                )
            }
        }
    }
    
    /// Warning message presented to the user
    @Published var userWarning = ""
    
    /// A Boolean value indicating if the pending trace is configured to the point that it can be run.
    var canRunTrace: Bool {
        network != nil &&
        pendingTrace.configuration != nil &&
        !pendingTrace.startingPoints.isEmpty
    }
    
    /// The map's utility networks.
    var networks: [UtilityNetwork] {
        return map.utilityNetworks
    }
    
    /// The overlay on which trace graphics will be drawn.
    private var graphicsOverlay: GraphicsOverlay
    
    /// A map containing one or more utility networks.
    private var map: Map
    
    /// Starting points programmatically provided to the trace tool.
    var externalStartingPoints = [UtilityNetworkTraceStartingPoint]() {
        didSet {
            Task {
                await addExternalStartingPoints()
            }
        }
    }
    
    /// The selected trace.
    var selectedTrace: Trace? {
        if let index = selectedTraceIndex {
            return completedTraces[index]
        } else {
            return nil
        }
    }
    
    /// Performs required setup.
    ///
    /// - Parameters:
    ///   - map: The map to be loaded that contains at least one utility network.
    ///   - graphicsOverlay: The overlay on which trace graphics will be drawn.
    ///   - startingPoints: Starting points programmatically provided to the trace tool.
    ///   - autoLoad: If set `false`, `load()` will need to be manually called.
    init(
        map: Map,
        graphicsOverlay: GraphicsOverlay,
        startingPoints: [UtilityNetworkTraceStartingPoint],
        autoLoad: Bool = true
    ) {
        self.map = map
        self.graphicsOverlay = graphicsOverlay
        self.externalStartingPoints = startingPoints
        if autoLoad {
            Task { await load() }
        }
    }
    
    /// Deletes the provided starting point from the pending trace.
    /// - Parameter startingPoint: The starting point to be deleted.
    func delete(_ startingPoint: UtilityNetworkTraceStartingPoint) {
        pendingTrace.startingPoints.removeAll {
            $0 == startingPoint
        }
        if let graphic = startingPoint.graphic {
            graphicsOverlay.removeGraphic(graphic)
        }
    }
    
    /// Deletes all of the completed traces.
    func deleteAllTraces() {
        selectedTraceIndex = nil
        completedTraces.forEach { traceResult in
            graphicsOverlay.removeGraphics(traceResult.startingPoints.compactMap { $0.graphic })
            graphicsOverlay.removeGraphics(traceResult.graphics)
        }
        completedTraces.removeAll()
    }
    
    /// Returns a feature for the given utility element
    /// - Parameter element: The utility element to query the network for
    /// - Returns: A feature for the given element
    func getFeatureFor(element: UtilityElement) async -> ArcGISFeature? {
        do {
            return try await network?.getFeatures(for: [element]).first ?? nil
        } catch {
            print(error.localizedDescription)
            return nil
        }
    }
    
    /// Manually loads the components necessary to use the trace tool.
    func load() async {
        do {
            try await map.load()
            for network in map.utilityNetworks {
                try await network.load()
            }
        } catch {
            print(error.localizedDescription)
        }
        network = map.utilityNetworks.first
        configurations = await utilityNamedTraceConfigurations(from: map)
        if map.utilityNetworks.isEmpty {
            userWarning = "No utility networks found."
        }
        await addExternalStartingPoints()
    }
    
    /// Selects the next trace from the list of completed traces.
    func selectNextTrace() {
        if let current = selectedTraceIndex {
            if current + 1 <= completedTraces.count - 1 {
                selectedTraceIndex = current + 1
            } else {
                selectedTraceIndex = 0
            }
        }
    }
    
    /// Selects the previous trace from the list of completed traces.
    func selectPreviousTrace() {
        if let current = selectedTraceIndex {
            if current - 1 >= 0 {
                selectedTraceIndex = current - 1
            } else {
                selectedTraceIndex = completedTraces.count - 1
            }
        }
    }
    
    /// Updates the fractional portion of an edge based starting point.
    /// - Parameters:
    ///   - startingPoint: The starting point to be updated.
    ///   - newValue: A fraction along the starting point's edge.
    func setFractionAlongEdgeFor(
        startingPoint: UtilityNetworkTraceStartingPoint,
        to newValue: Double
    ) {
        pendingTrace.startingPoints.first {
            $0 == startingPoint
        }?.utilityElement?.fractionAlongEdge = newValue
        if let geometry = startingPoint.geoElement.geometry,
           let polyline = geometry as? Polyline {
            startingPoint.graphic?.geometry = GeometryEngine.point(
                along: polyline,
                atDistance: GeometryEngine.length(of: geometry) * newValue
            )
        }
    }
    
    /// Changes the selected network.
    /// - Parameter network: The new utility network to be selected.
    ///
    /// This function also clears any set starting points in the pending trace and reloads the list of available
    /// trace configurations.
    func setNetwork(_ network: UtilityNetwork) {
        self.network = network
        pendingTrace.startingPoints.removeAll()
        Task {
            configurations = await utilityNamedTraceConfigurations(from: map)
        }
    }
    
    /// Updates the pending trace's configuration and name, if applicable.
    ///
    /// The pending trace's name will only be updated if the user hasn't specified one already.
    /// - Parameter configuration: The selected configuration for the pending trace.
    func setPendingTrace(configuration: UtilityNamedTraceConfiguration) {
        pendingTrace.configuration = configuration
        if !pendingTrace.userDidSpecifyName {
            pendingTrace.name = "\(configuration.name) \((completedTraces.filter({ $0.configuration == configuration }).count + 1).description)"
        }
    }
    
    /// Adds a new starting point to the pending trace.
    /// - Parameters:
    ///   - point: A point on the map in screen coordinates.
    ///   - mapPoint: A point on the map in map coordinates.
    ///   - proxy: Provides a method of layer identification.
    func createStartingPoint(
        at point: CGPoint,
        mapPoint: Point,
        with proxy: MapViewProxy
    ) async {
        let identifyLayerResults = try? await proxy.identifyLayers(
            screenPoint: point,
            tolerance: 10
        )
        for layerResult in identifyLayerResults ?? [] {
            for geoElement in layerResult.geoElements {
                let startingPoint = UtilityNetworkTraceStartingPoint(
                    geoElement: geoElement,
                    mapPoint: mapPoint
                )
                await processAndAdd(startingPoint)
            }
        }
    }
    
    /// Asynchronously sets the nullable members of the provided starting point and adds it to the pending
    /// trace.
    /// - Parameters:
    ///   - startingPoint: The starting point to be processed and added to the pending trace.
<<<<<<< HEAD
    func processAndAdd(_ startingPoint: UtilityNetworkTraceStartingPoint) async {
        guard let feature = startingPoint.geoElement as? ArcGISFeature,
              let globalid = feature.globalID else {
            userWarning = "Element could not be identified"
            return
        }
        
        // Block duplicate starting point selection
        guard !pendingTrace.startingPoints.contains(where: { startingPoint in
            return startingPoint.utilityElement?.globalID == globalid
        }) else {
            userWarning = "Duplicate starting points cannot be added"
            return
        }
        
        guard let network = self.network,
              let geometry = feature.geometry,
              let symbol = try? await (feature.featureTable?.layer as? FeatureLayer)?
            .renderer?
            .symbol(for: feature)?
            .makeSwatch(scale: 1.0),
              let utilityElement = network.createElement(arcGISFeature: feature) else { return }
        
        if utilityElement.networkSource.kind == .edge && geometry is Polyline {
            if let mapPoint = startingPoint.mapPoint {
                utilityElement.fractionAlongEdge = fractionAlongEdge(
                    of: geometry,
                    at: mapPoint
=======
    func processAndAdd(_ startingPoint: UtilityNetworkTraceStartingPoint) {
        Task {
            guard let feature = startingPoint.geoElement as? ArcGISFeature,
                  let globalid = feature.attributes["globalid"] as? UUID else {
                userWarning = "Element could not be identified"
                return
            }
            
            // Block duplicate starting point selection
            guard !pendingTrace.startingPoints.contains(where: { startingPoint in
                      return startingPoint.utilityElement?.globalID == globalid
                  }) else {
                userWarning = "Duplicate starting points cannot be added"
                return
            }
            
            guard let network = self.network,
                  let geometry = feature.geometry,
                  let symbol = try? await (feature.featureTable?.layer as? FeatureLayer)?
                .renderer?
                .symbol(for: feature)?
                .makeSwatch(scale: 1.0),
                  let utilityElement = network.makeElement(arcGISFeature: feature) else { return }
            
            if utilityElement.networkSource.kind == .edge && geometry is Polyline {
                if let mapPoint = startingPoint.mapPoint {
                    utilityElement.fractionAlongEdge = fractionAlongEdge(
                        of: geometry,
                        at: mapPoint
                    )
                } else {
                    utilityElement.fractionAlongEdge = 0.5
                }
            } else if utilityElement.networkSource.kind == .junction &&
                        utilityElement.assetType.terminalConfiguration?.terminals.count ?? 0 > 1 {
                utilityElement.terminal = utilityElement.assetType.terminalConfiguration?.terminals.first
            }
            
            let graphic = Graphic(
                geometry: startingPoint.mapPoint ?? feature.geometry?.extent.center,
                symbol: SimpleMarkerSymbol(
                    style: .cross,
                    color: UIColor(self.pendingTrace.color),
                    size: 20
>>>>>>> bc4f5d63
                )
            } else {
                utilityElement.fractionAlongEdge = 0.5
            }
        } else if utilityElement.networkSource.kind == .junction &&
                    utilityElement.assetType.terminalConfiguration?.terminals.count ?? 0 > 1 {
            utilityElement.terminal = utilityElement.assetType.terminalConfiguration?.terminals.first
        }
        
        let graphic = Graphic(
            geometry: startingPoint.mapPoint ?? feature.geometry?.extent.center,
            symbol: SimpleMarkerSymbol(
                style: .cross,
                color: UIColor(self.pendingTrace.color),
                size: 20
            )
        )
        
        var newStartingPoint = startingPoint
        newStartingPoint.graphic = graphic
        newStartingPoint.image = symbol
        newStartingPoint.utilityElement = utilityElement
        
        graphicsOverlay.addGraphic(graphic)
        pendingTrace.startingPoints.append(newStartingPoint)
    }
    
    func setTerminalConfigurationFor(
        startingPoint: UtilityNetworkTraceStartingPoint,
        to newValue: UtilityTerminal
    ) {
        pendingTrace.startingPoints.first {
            $0 == startingPoint
        }?.utilityElement?.terminal = newValue
        objectWillChange.send()
    }
    
    /// Runs the pending trace and stores it into the list of completed traces.
    /// - Returns: A Boolean value indicating whether the trace was successful or not.
    func trace() async -> Bool {
        guard let configuration = pendingTrace.configuration,
              let network = network else { return false }
        
        let minStartingPoints = configuration.minimumStartingLocations.rawValue
        
        guard pendingTrace.startingPoints.count >= minStartingPoints else {
            userWarning = "Please set at least \(minStartingPoints) starting location\(minStartingPoints > 1 ? "s" : "")."
            return false
        }
        
        let parameters = UtilityTraceParameters(
            namedTraceConfiguration: configuration,
            startingLocations: pendingTrace.startingPoints.compactMap { $0.utilityElement }
        )
        
        let traceResults: [UtilityTraceResult]
        
        do {
            traceResults = try await network.trace(traceParameters: parameters)
        } catch(let serviceError as ServiceError) {
            if let reason = serviceError.failureReason {
                userWarning = reason
            }
            return false
        } catch {
            userWarning = "An unknown error occurred"
            return false
        }
        
        var assets = [String: [String: [UtilityElement]]]()
        for result in traceResults {
            switch result {
            case let result as UtilityElementTraceResult:
                result.elements.forEach { element in
                    var assetGroup = assets[element.assetGroup.name, default: [:]]
                    var assetTypeGroup = assetGroup[element.assetType.name, default: []]
                    assetTypeGroup.append(element)
                    assetGroup.updateValue(
                        assetTypeGroup,
                        forKey: element.assetType.name
                    )
                    assets.updateValue(
                        assetGroup,
                        forKey: element.assetGroup.name
                    )
                }
                pendingTrace.assetCount = result.elements.count
                pendingTrace.assets = assets
            case let result as UtilityGeometryTraceResult:
                let createGraphic: ((Geometry, SimpleLineSymbol.Style, Color) -> (Graphic)) = { geometry, style, color in
                    return Graphic(
                        geometry: geometry,
                        symbol: SimpleLineSymbol(
                            style: style,
                            color: UIColor(color),
                            width: 5.0
                        )
                    )
                }
                if let polygon = result.polygon {
                    let graphic = createGraphic(polygon, .solid, pendingTrace.color)
                    graphicsOverlay.addGraphic(graphic)
                    pendingTrace.graphics.append(graphic)
                }
                if let polyline = result.polyline {
                    let graphic = createGraphic(polyline, .dash, pendingTrace.color)
                    graphicsOverlay.addGraphic(graphic)
                    pendingTrace.graphics.append(graphic)
                }
                if let multipoint = result.multipoint {
                    let graphic = createGraphic(multipoint, .dot, pendingTrace.color)
                    graphicsOverlay.addGraphic(graphic)
                    pendingTrace.graphics.append(graphic)
                }
                pendingTrace.utilityGeometryTraceResult = result
            case let result as UtilityFunctionTraceResult:
                result.functionOutputs.forEach { functionOutput in
                    pendingTrace.functionOutputs.append(functionOutput)
                }
                pendingTrace.utilityFunctionTraceResult = result
            default:
                break
            }
        }
        completedTraces.append(pendingTrace)
        selectedTraceIndex = completedTraces.count - 1
        pendingTrace = Trace()
        await addExternalStartingPoints()
        return true
    }
    
    /// Updates the matching completed trace.
    /// - Parameter newValue: The new completed trace.
    func update(completedTrace newValue: Trace) {
        guard let traceIndex = completedTraces.firstIndex( where: { trace in
            trace == newValue
        }) else { return }
        completedTraces[traceIndex] = newValue
    }
    
    // MARK: Private Methods
    
    /// Adds programatic starting points to the pending trace.
    private func addExternalStartingPoints() async {
        for startingPoint in externalStartingPoints {
            await processAndAdd(startingPoint)
        }
    }
    
    /// Changes the selected state of the graphics for the completed trace at the provided index.
    /// - Parameters:
    ///   - index: The index of the completed trace.
    ///   - isSelected: The new selection state.
    private func changeSelectedStateForTrace(
        at index: Int,
        to isSelected: Bool
    ) {
        guard index >= 0, index <= completedTraces.count - 1 else { return }
        _ = completedTraces[index].graphics.map { $0.isSelected = isSelected }
        _ = completedTraces[index].startingPoints.map { $0.graphic?.isSelected = isSelected }
    }
    
    /// Loads the named trace configurations in the network.
    /// Returns the named trace configurations in the network on the provided map.
    /// - Parameter map: A web map containing one or more utility networks.
    func utilityNamedTraceConfigurations(from map: Map) async -> [UtilityNamedTraceConfiguration] {
        guard let network = network else { return [] }
        do {
            return try await map.getNamedTraceConfigurations(from: network)
        } catch {
            print(
                "Failed to retrieve configurations.",
                error.localizedDescription
            )
            return []
        }
    }
}

extension UtilityNetworkTraceViewModel {
    /// Finds the location on the line nearest the input point, expressed as the fraction along the line’s total
    /// geodesic length.
    /// - Parameters:
    ///   - inputGeometry: The line to be measured.
    ///   - point: A location along the line.
    private func fractionAlongEdge(
        of inputGeometry: Geometry,
        at point: Point
    ) -> Double {
        var geometry = inputGeometry
        // Remove Z
        if geometry.hasZ {
            geometry = GeometryEngine.makeGeometry(
                from: geometry,
                z: nil
            )
        }
        
        // Confirm spatial references match
        if let spatialReference = point.spatialReference,
           spatialReference != geometry.spatialReference,
           let projectedGeometry = GeometryEngine.project(
            geometry,
            into: spatialReference
           ) {
            geometry = projectedGeometry
        }
        
        return GeometryEngine.polyline(
            geometry as! Polyline,
            fractionalLengthClosestTo: point,
            tolerance: 10
        )
    }
}<|MERGE_RESOLUTION|>--- conflicted
+++ resolved
@@ -260,7 +260,6 @@
     /// trace.
     /// - Parameters:
     ///   - startingPoint: The starting point to be processed and added to the pending trace.
-<<<<<<< HEAD
     func processAndAdd(_ startingPoint: UtilityNetworkTraceStartingPoint) async {
         guard let feature = startingPoint.geoElement as? ArcGISFeature,
               let globalid = feature.globalID else {
@@ -282,59 +281,13 @@
             .renderer?
             .symbol(for: feature)?
             .makeSwatch(scale: 1.0),
-              let utilityElement = network.createElement(arcGISFeature: feature) else { return }
+              let utilityElement = network.makeElement(arcGISFeature: feature) else { return }
         
         if utilityElement.networkSource.kind == .edge && geometry is Polyline {
             if let mapPoint = startingPoint.mapPoint {
                 utilityElement.fractionAlongEdge = fractionAlongEdge(
                     of: geometry,
                     at: mapPoint
-=======
-    func processAndAdd(_ startingPoint: UtilityNetworkTraceStartingPoint) {
-        Task {
-            guard let feature = startingPoint.geoElement as? ArcGISFeature,
-                  let globalid = feature.attributes["globalid"] as? UUID else {
-                userWarning = "Element could not be identified"
-                return
-            }
-            
-            // Block duplicate starting point selection
-            guard !pendingTrace.startingPoints.contains(where: { startingPoint in
-                      return startingPoint.utilityElement?.globalID == globalid
-                  }) else {
-                userWarning = "Duplicate starting points cannot be added"
-                return
-            }
-            
-            guard let network = self.network,
-                  let geometry = feature.geometry,
-                  let symbol = try? await (feature.featureTable?.layer as? FeatureLayer)?
-                .renderer?
-                .symbol(for: feature)?
-                .makeSwatch(scale: 1.0),
-                  let utilityElement = network.makeElement(arcGISFeature: feature) else { return }
-            
-            if utilityElement.networkSource.kind == .edge && geometry is Polyline {
-                if let mapPoint = startingPoint.mapPoint {
-                    utilityElement.fractionAlongEdge = fractionAlongEdge(
-                        of: geometry,
-                        at: mapPoint
-                    )
-                } else {
-                    utilityElement.fractionAlongEdge = 0.5
-                }
-            } else if utilityElement.networkSource.kind == .junction &&
-                        utilityElement.assetType.terminalConfiguration?.terminals.count ?? 0 > 1 {
-                utilityElement.terminal = utilityElement.assetType.terminalConfiguration?.terminals.first
-            }
-            
-            let graphic = Graphic(
-                geometry: startingPoint.mapPoint ?? feature.geometry?.extent.center,
-                symbol: SimpleMarkerSymbol(
-                    style: .cross,
-                    color: UIColor(self.pendingTrace.color),
-                    size: 20
->>>>>>> bc4f5d63
                 )
             } else {
                 utilityElement.fractionAlongEdge = 0.5
