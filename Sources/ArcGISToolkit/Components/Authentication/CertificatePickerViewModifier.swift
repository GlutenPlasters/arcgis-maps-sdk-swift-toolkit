--- conflicted
+++ resolved
@@ -119,13 +119,22 @@
     public var errorDescription: String? {
         switch self {
         case .invalidData:
-            return String(localized: "The certificate file was invalid.", bundle: .toolkitModule)
+            return String(
+                localized: "The certificate file was invalid.",
+                bundle: .toolkitModule,
+                comment: ""
+            )
         case .invalidPassword:
-            return String(localized: "The password was invalid.", bundle: .toolkitModule)
+            return String(
+                localized: "The password was invalid.",
+                bundle: .toolkitModule,
+                comment: ""
+            )
         default:
             return SecCopyErrorMessageString(rawValue, nil) as String? ?? String(
                 localized: "The certificate file or password was invalid.",
-                bundle: .toolkitModule
+                bundle: .toolkitModule,
+                comment: ""
             )
         }
     }
@@ -185,7 +194,8 @@
                 ),
                 title: String(
                     localized: "Password Required",
-                    bundle: .toolkitModule
+                    bundle: .toolkitModule,
+                    comment: ""
                 ),
                 cancelAction: .init(
                     title: String(
@@ -198,7 +208,11 @@
                     }
                 ),
                 continueAction: .init(
-                    title: String(localized: "OK", bundle: .toolkitModule),
+                    title: String(
+                        localized: "OK",
+                        bundle: .toolkitModule,
+                        comment: ""
+                    ),
                     handler: { _, password in
                         viewModel.proceedToUseCertificate(withPassword: password)
                     }
@@ -225,47 +239,23 @@
         isPresented: Binding<Bool>,
         viewModel: CertificatePickerViewModel
     ) -> some View {
-<<<<<<< HEAD
-        alert(
-            Text(
-                "Certificate Required",
-                bundle: .toolkitModule,
-                comment: "A label indicating that a certificate is required to proceed."
-            ),
-            isPresented: isPresented,
-            presenting: viewModel.challengingHost
-        ) { _ in
-            Button {
-                viewModel.proceedFromPrompt()
-            } label: {
-                Text(
-                    "Browse For Certificate",
-                    bundle: .toolkitModule,
-                    comment: "A label for a button to open the system file browser."
-                )
-            }
-            Button(role: .cancel) {
-                viewModel.cancel()
-            } label: {
-                Text(
-                    "Cancel",
-                    bundle: .toolkitModule,
-                    comment: "A label for a button to cancel an operation."
-                )
-=======
         sheet(isPresented: isPresented) {
             VStack(alignment: .center) {
-                Text("Certificate Required", bundle: .toolkitModule)
-                    .font(.title)
-                    .multilineTextAlignment(.center)
-                    .padding(.vertical)
+                Text(
+                    "Certificate Required",
+                    bundle: .toolkitModule,
+                    comment: "A label indicating that a certificate is required to proceed."
+                )
+                .font(.title)
+                .multilineTextAlignment(.center)
+                .padding(.vertical)
                 Text(
                     "A certificate is required to access content on \(viewModel.challengingHost).",
                     bundle: .toolkitModule,
                     comment: """
                              An alert message indicating that a certificate is required to access
                              content on a remote host. The variable is the host that prompted the challenge.
-                    """
+                             """
                 )
                 .font(.subheadline)
                 .foregroundColor(.secondary)
@@ -277,8 +267,12 @@
                         isPresented.wrappedValue = false
                         viewModel.cancel()
                     } label: {
-                        Text("Cancel", bundle: .toolkitModule)
-                            .padding(.horizontal)
+                        Text(
+                            "Cancel",
+                            bundle: .toolkitModule,
+                            comment: "A label for a button to cancel an operation."
+                        )
+                        .padding(.horizontal)
                     }
                     .buttonStyle(.bordered)
                     Spacer()
@@ -286,14 +280,17 @@
                         isPresented.wrappedValue = false
                         viewModel.proceedToPicker()
                     } label: {
-                        Text("Browse", bundle: .toolkitModule)
-                            .padding(.horizontal)
+                        Text(
+                            "Browse",
+                            bundle: .toolkitModule,
+                            comment: "A label for a button to open the system file browser."
+                        )
+                        .padding(.horizontal)
                     }
                     .buttonStyle(.borderedProminent)
                     Spacer()
                 }
                 Spacer()
->>>>>>> 98bdc219
             }
             .interactiveDismissDisabled()
             .mediumPresentationDetents()
@@ -334,36 +331,22 @@
         isPresented: Binding<Bool>,
         viewModel: CertificatePickerViewModel
     ) -> some View {
-<<<<<<< HEAD
-        alert(
-            Text("Error importing certificate", bundle: .toolkitModule),
-            isPresented: isPresented
-        ) {
-            Button {
-                viewModel.proceedFromPrompt()
-            } label: {
-                Text("Try Again", bundle: .toolkitModule)
-            }
-            Button(role: .cancel) {
-                viewModel.cancel()
-            } label: {
-                Text(
-                    "Cancel",
-                    bundle: .toolkitModule,
-                    comment: "A label for a button to cancel an operation."
-                )
-=======
         sheet(isPresented: isPresented) {
             VStack(alignment: .center) {
-                Text("Error importing certificate", bundle: .toolkitModule)
-                    .font(.title)
-                    .multilineTextAlignment(.center)
-                    .padding(.vertical)
+                Text(
+                    "Error importing certificate",
+                    bundle: .toolkitModule,
+                    comment: ""
+                )
+                .font(.title)
+                .multilineTextAlignment(.center)
+                .padding(.vertical)
                 
                 Text(
                     viewModel.certificateError?.localizedDescription ?? String(
                         localized: "The certificate file or password was invalid.",
-                        bundle: .toolkitModule
+                        bundle: .toolkitModule,
+                        comment: ""
                     )
                 )
                 .font(.subheadline)
@@ -376,8 +359,12 @@
                         isPresented.wrappedValue = false
                         viewModel.cancel()
                     } label: {
-                        Text("Cancel", bundle: .toolkitModule)
-                            .padding(.horizontal)
+                        Text(
+                            "Cancel",
+                            bundle: .toolkitModule,
+                            comment: "A label for a button to cancel an operation."
+                        )
+                        .padding(.horizontal)
                     }
                     .buttonStyle(.bordered)
                     Spacer()
@@ -385,14 +372,17 @@
                         isPresented.wrappedValue = false
                         viewModel.proceedToPicker()
                     } label: {
-                        Text("Try Again", bundle: .toolkitModule)
-                            .padding(.horizontal)
+                        Text(
+                            "Try Again",
+                            bundle: .toolkitModule,
+                            comment: ""
+                        )
+                        .padding(.horizontal)
                     }
                     .buttonStyle(.borderedProminent)
                     Spacer()
                 }
                 Spacer()
->>>>>>> 98bdc219
             }
             .interactiveDismissDisabled()
             .mediumPresentationDetents()
