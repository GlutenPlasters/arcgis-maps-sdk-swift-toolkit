// Copyright 2022 Esri.

// Licensed under the Apache License, Version 2.0 (the "License");
// you may not use this file except in compliance with the License.
// You may obtain a copy of the License at
// http://www.apache.org/licenses/LICENSE-2.0

// Unless required by applicable law or agreed to in writing, software
// distributed under the License is distributed on an "AS IS" BASIS,
// WITHOUT WARRANTIES OR CONDITIONS OF ANY KIND, either express or implied.
// See the License for the specific language governing permissions and
// limitations under the License.

import SwiftUI
import ArcGIS

/// A value that contains a username and password pair.
struct LoginCredential: Hashable {
    /// The username.
    let username: String
    /// The password.
    let password: String
}

/// A type that provides the business logic for a view that prompts the user to login with a
/// username and password.
@MainActor
final class LoginViewModel: ObservableObject {
    /// The username.
    @Published var username = "" {
        didSet { updateSignInButtonEnabled() }
    }
    
    /// The password.
    @Published var password = "" {
        didSet { updateSignInButtonEnabled() }
    }
    
    /// A Boolean value indicating if the sign-in button is enabled.
    @Published var signInButtonEnabled = false
    
    /// A Boolean value indicating if the form is enabled.
    @Published var formEnabled: Bool = true
    
    /// The action to perform when the user signs in. This is a closure that takes a username
    /// and password, respectively.
    var signInAction: (LoginCredential) -> Void
    
    /// The action to perform when the user cancels.
    var cancelAction: () -> Void
    
    /// Creates a `UsernamePasswordViewModel`.
    /// - Parameters:
    ///   - challengingHost: The host that prompted the challenge.
    ///   - signInAction: The action to perform when the user signs in. This is a closure that takes
    ///    a username and password, respectively.
    ///   - cancelAction: The action to perform when the user cancels.
    init(
        challengingHost: String,
        onSignIn signInAction: @escaping (LoginCredential) -> Void,
        onCancel cancelAction: @escaping () -> Void
    ) {
        self.challengingHost = challengingHost
        self.signInAction = signInAction
        self.cancelAction = cancelAction
    }
    
    private func updateSignInButtonEnabled() {
        signInButtonEnabled = !username.isEmpty && !password.isEmpty
    }
    
    /// The host that initiated the challenge.
    var challengingHost: String
    
    /// Attempts to log in with a username and password.
    func signIn() {
        formEnabled = false
        signInAction(LoginCredential(username: username, password: password))
    }
    
    /// Cancels the challenge.
    func cancel() {
        formEnabled = false
        cancelAction()
    }
}

/// A view modifier that prompts a user to login with a username and password.
struct LoginViewModifier: ViewModifier {
    /// The view model.
    let viewModel: LoginViewModel
    
    /// A Boolean value indicating whether or not the prompt to login is displayed.
    @State var isPresented = false
    
    func body(content: Content) -> some View {
        content
            .task { isPresented = true }
            .sheet(isPresented: $isPresented) {
                LoginView(viewModel: viewModel)
            }
    }
}

extension LoginViewModifier {
    /// Creates a `LoginViewModifier` with a queued network challenge.
    @MainActor
    init(challenge: QueuedNetworkChallenge) {
        self.init(
            viewModel: LoginViewModel(
                challengingHost: challenge.host,
                onSignIn: { loginCredential in
                    challenge.resume(
                        with: .useCredential(
                            .login(username: loginCredential.username, password: loginCredential.password)
                        )
                    )
                },
                onCancel: {
                    challenge.resume(with: .cancelAuthenticationChallenge)
                }
            )
        )
    }
    
<<<<<<< HEAD
    /// Creates a `LoginViewModifier` with a queued token challenge.
=======
    /// Creates a `LoginViewModifier` with a queued ArcGIS challenge.
>>>>>>> 27893c0f
    @MainActor
    init(challenge: QueuedTokenChallenge) {
        self.init(
            viewModel: LoginViewModel(
                challengingHost: challenge.host,
                onSignIn: { loginCredential in
                    challenge.resume(with: loginCredential)
                },
                onCancel: {
                    challenge.cancel()
                }
            )
        )
    }
}

/// A view that prompts a user to login with a username and password.
private struct LoginView: View {
    /// Creates the view.
    /// - Parameters:
    ///   - viewModel: The view model.
    init(viewModel: LoginViewModel) {
        _viewModel = ObservedObject(initialValue: viewModel)
    }
    
    @Environment(\.dismiss) var dismissAction
    
    /// The view model.
    @ObservedObject private var viewModel: LoginViewModel
    
    /// The focused field.
    @FocusState private var focusedField: Field?
    
    var body: some View {
        NavigationView {
            Form {
                Section {
                    VStack {
                        person
                        Text("You must sign in to access '\(viewModel.challengingHost)'")
                            .multilineTextAlignment(.center)
                            .fixedSize(horizontal: false, vertical: true)
                    }
                    .frame(maxWidth: .infinity)
                    .listRowBackground(Color.clear)
                }
                
                Section {
                    TextField("Username", text: $viewModel.username)
                        .focused($focusedField, equals: .username)
                        .textContentType(.username)
                        .submitLabel(.next)
                        .onSubmit { focusedField = .password }
                    SecureField("Password", text: $viewModel.password)
                        .focused($focusedField, equals: .password)
                        .textContentType(.password)
                        .submitLabel(.go)
                        .onSubmit { viewModel.signIn() }
                }
                .autocapitalization(.none)
                .disableAutocorrection(true)
                
                Section {
                    signInButton
                }
            }
            .disabled(!viewModel.formEnabled)
            .navigationTitle("Sign In")
            .navigationBarTitleDisplayMode(.inline)
            .interactiveDismissDisabled()
            .toolbar {
                ToolbarItem(placement: .cancellationAction) {
                    Button("Cancel") {
                        dismissAction()
                        viewModel.cancel()
                    }
                }
            }
            .onAppear {
                // Workaround for Apple bug - FB9676178.
                DispatchQueue.main.asyncAfter(deadline: .now() + 1.0) {
                    focusedField = .username
                }
            }
        }
    }
    
    /// An image used in the form.
    private var person: some View {
        Image(systemName: "person.circle")
            .resizable()
            .frame(width: 150, height: 150)
            .shadow(
                color: .gray.opacity(0.4),
                radius: 3,
                x: 1,
                y: 2
            )
    }
    
    /// The sign-in button.
    private var signInButton: some View {
        Button(action: {
            dismissAction()
            viewModel.signIn()
        }, label: {
            if viewModel.formEnabled {
                Text("Sign In")
                    .frame(maxWidth: .infinity, alignment: .center)
                    .foregroundColor(.white)
            } else {
                ProgressView()
                    .frame(maxWidth: .infinity, alignment: .center)
                    .tint(.white)
            }
        })
        .disabled(!viewModel.signInButtonEnabled)
        .listRowBackground(viewModel.signInButtonEnabled ? Color.accentColor : Color.gray)
    }
}

private extension LoginView {
    /// A type that represents the fields in the user name and password sign-in form.
    enum Field: Hashable {
        /// The username field.
        case username
        /// The password field.
        case password
    }
}<|MERGE_RESOLUTION|>--- conflicted
+++ resolved
@@ -104,8 +104,7 @@
 
 extension LoginViewModifier {
     /// Creates a `LoginViewModifier` with a queued network challenge.
-    @MainActor
-    init(challenge: QueuedNetworkChallenge) {
+    @MainActor init(challenge: QueuedNetworkChallenge) {
         self.init(
             viewModel: LoginViewModel(
                 challengingHost: challenge.host,
@@ -123,13 +122,8 @@
         )
     }
     
-<<<<<<< HEAD
-    /// Creates a `LoginViewModifier` with a queued token challenge.
-=======
     /// Creates a `LoginViewModifier` with a queued ArcGIS challenge.
->>>>>>> 27893c0f
-    @MainActor
-    init(challenge: QueuedTokenChallenge) {
+    @MainActor init(challenge: QueuedTokenChallenge) {
         self.init(
             viewModel: LoginViewModel(
                 challengingHost: challenge.host,
