// Copyright 2023 Esri
//
// Licensed under the Apache License, Version 2.0 (the "License");
// you may not use this file except in compliance with the License.
// You may obtain a copy of the License at
//
//   https://www.apache.org/licenses/LICENSE-2.0
//
// Unless required by applicable law or agreed to in writing, software
// distributed under the License is distributed on an "AS IS" BASIS,
// WITHOUT WARRANTIES OR CONDITIONS OF ANY KIND, either express or implied.
// See the License for the specific language governing permissions and
// limitations under the License.

import ArcGIS
import ArcGISToolkit
import SwiftUI

struct FeatureFormTestView: View {
    @Environment(\.verticalSizeClass) var verticalSizeClass
    
    /// The height of the map view's attribution bar.
    @State private var attributionBarHeight: CGFloat = 0
    
    /// The `Map` displayed in the `MapView`.
    @State private var map: Map?
    
    /// A Boolean value indicating whether or not the form is displayed.
    @State private var isPresented = false
    
    /// The form being edited in the form view.
    @State private var featureForm: FeatureForm?
    
    /// The current test case.
    @State private var testCase: TestCase?
    
    var body: some View {
        Group {
            if let map, let testCase {
                makeMapView(map, testCase)
            } else {
                testCaseSelector
            }
        }
    }
}

private extension FeatureFormTestView {
    /// Make the main test UI.
    /// - Parameters:
    ///   - map: The map under test.
    ///   - testCase: The test definition.
    @MainActor func makeMapView(_ map: Map, _ testCase: TestCase) -> some View {
        MapView(map: map)
            .onAttributionBarHeightChanged {
                attributionBarHeight = $0
            }
            .task {
                try? await map.load()
                let featureLayer = map.operationalLayers.first as? FeatureLayer
                let parameters = QueryParameters()
                parameters.addObjectID(testCase.objectID)
                let result = try? await featureLayer?.featureTable?.queryFeatures(using: parameters)
                guard let feature = result?.features().makeIterator().next() as? ArcGISFeature else { return }
                try? await feature.load()
                guard let formDefinition = (feature.table?.layer as? FeatureLayer)?.featureFormDefinition else { return }
                featureLayer?.selectFeature(feature)
                featureForm = FeatureForm(feature: feature, definition: formDefinition)
                isPresented = true
            }
            .ignoresSafeArea(.keyboard)
            .floatingPanel(
                attributionBarHeight: attributionBarHeight,
                selectedDetent: .constant(.full),
                horizontalAlignment: .leading,
                isPresented: $isPresented
            ) {
                FeatureFormView(featureForm: featureForm!)
                    .padding()
            }
            .navigationBarBackButtonHidden(isPresented)
    }
    
    /// Test case selection UI.
    var testCaseSelector: some View {
        ScrollView {
            ForEach(cases) { testCase in
                Button(testCase.id) {
                    self.testCase = testCase
                    map = Map(url: testCase.url)
                }
                .buttonStyle(.plain)
            }
        }
    }
    
    /// A Boolean value indicating whether the form controls should be shown directly in the form's
    ///  presenting container.
    var useControlsInForm: Bool {
        verticalSizeClass == .compact ||
        UIDevice.current.userInterfaceIdiom == .mac ||
        UIDevice.current.userInterfaceIdiom == .pad
    }
    
    /// Test conditions for a Form View.
    struct TestCase: Identifiable {
        /// The name of the test case.
        let id: String
        /// The object ID of the feature being tested.
        let objectID: Int
        /// The test data location.
        let url: URL
        
        /// Creates a FeatureFormView test case.
        /// - Parameters:
        ///   - name: The name of the test case.
        ///   - objectID: The object ID of the feature being tested.
        ///   - portalID: The portal ID of the test data.
        init(_ name: String, objectID: Int, portalID: String) {
            self.id = name
            self.objectID = objectID
            self.url = .init(
                string: String("https://arcgis.com/home/item.html?id=\(portalID)")
            )!
        }
    }
    
    /// The set of all Form View UI test cases.
    var cases: [TestCase] {[
        .init("testCase_1_1", objectID: 1, portalID: .inputValidationMapID),
        .init("testCase_1_2", objectID: 1, portalID: .inputValidationMapID),
        .init("testCase_1_3", objectID: 1, portalID: .inputValidationMapID),
        .init("testCase_1_4", objectID: 1, portalID: .rangeDomainMapID),
        .init("testCase_2_1", objectID: 1, portalID: .dateMapID),
        .init("testCase_2_2", objectID: 2, portalID: .dateMapID),
        .init("testCase_2_3", objectID: 1, portalID: .dateMapID),
        .init("testCase_2_4", objectID: 1, portalID: .dateMapID),
        .init("testCase_2_5", objectID: 1, portalID: .dateMapID),
        .init("testCase_2_6", objectID: 1, portalID: .dateMapID),
        .init("testCase_3_1", objectID: 2, portalID: .comboBoxMapID),
        .init("testCase_3_2", objectID: 2, portalID: .comboBoxMapID),
        .init("testCase_3_3", objectID: 2, portalID: .comboBoxMapID),
        .init("testCase_3_4", objectID: 2, portalID: .comboBoxMapID),
        .init("testCase_3_5", objectID: 2, portalID: .comboBoxMapID),
        .init("testCase_3_6", objectID: 2, portalID: .comboBoxMapID),
        .init("testCase_4_1", objectID: 1, portalID: .radioButtonMapID),
        .init("testCase_4_2", objectID: 1, portalID: .radioButtonMapID),
        .init("testCase_5_1", objectID: 1, portalID: .switchMapID),
        .init("testCase_5_2", objectID: 1, portalID: .switchMapID),
        .init("testCase_5_3", objectID: 1, portalID: .switchMapID),
        .init("testCase_6_1", objectID: 1, portalID: .groupElementMapID),
        .init("testCase_6_2", objectID: 2, portalID: .groupElementMapID),
        .init("testCase_7_1", objectID: 2, portalID: .readOnlyMapID),
<<<<<<< HEAD
=======
        .init("testCase_8_1", objectID: 1, portalID: .attachmentMapID),
>>>>>>> 37610ca3
        .init("testCase_9_1", objectID: 1, portalID: .testCase9)
    ]}
}

private extension String {
    static let attachmentMapID = "3e551c383fc949c7982ec73ba67d409b"
    static let comboBoxMapID = "ed930cf0eb724ea49c6bccd8fd3dd9af"
    static let dateMapID = "ec09090060664cbda8d814e017337837"
    static let groupElementMapID = "97495f67bd2e442dbbac485232375b07"
    static let inputValidationMapID = "5d69e2301ad14ec8a73b568dfc29450a"
    static let radioButtonMapID = "476e9b4180234961809485c8eff83d5d"
    static let rangeDomainMapID = "bb4c5e81740e4e7296943988c78a7ea6"
    static let readOnlyMapID = "1d6cd4607edf4a50ac10b5165926b597"
    static let switchMapID = "ff98f13b32b349adb55da5528d9174dc"
    static let testCase9 = "5f71b243b37e43a5ace3190241db0ac9"
}<|MERGE_RESOLUTION|>--- conflicted
+++ resolved
@@ -151,10 +151,7 @@
         .init("testCase_6_1", objectID: 1, portalID: .groupElementMapID),
         .init("testCase_6_2", objectID: 2, portalID: .groupElementMapID),
         .init("testCase_7_1", objectID: 2, portalID: .readOnlyMapID),
-<<<<<<< HEAD
-=======
         .init("testCase_8_1", objectID: 1, portalID: .attachmentMapID),
->>>>>>> 37610ca3
         .init("testCase_9_1", objectID: 1, portalID: .testCase9)
     ]}
 }
