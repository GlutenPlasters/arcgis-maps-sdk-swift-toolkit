--- conflicted
+++ resolved
@@ -33,12 +33,9 @@
 		8A9F898F2B5B4F0A0027215E /* FeatureFormTestView.swift in Sources */ = {isa = PBXBuildFile; fileRef = 8A9F898E2B5B4F0A0027215E /* FeatureFormTestView.swift */; };
 		8AEE70482BEEC0B400C9949C /* RepresentedUITextViewTests.swift in Sources */ = {isa = PBXBuildFile; fileRef = 8AEE70472BEEC0B400C9949C /* RepresentedUITextViewTests.swift */; };
 		8AEE704A2BEEC18000C9949C /* RepresentedUITextViewTestView.swift in Sources */ = {isa = PBXBuildFile; fileRef = 8AEE70492BEEC18000C9949C /* RepresentedUITextViewTestView.swift */; };
-<<<<<<< HEAD
+		97E45D7F2E15A1DE0038EA8B /* TestRunner.xcconfig in Resources */ = {isa = PBXBuildFile; fileRef = 97E45D7E2E15A1DE0038EA8B /* TestRunner.xcconfig */; };
 		D7FDFCBC2DF208BD00ED91C1 /* PopupViewTests.swift in Sources */ = {isa = PBXBuildFile; fileRef = D7FDFCBB2DF208BD00ED91C1 /* PopupViewTests.swift */; };
 		D7FDFCBE2DF2090300ED91C1 /* PopupTestView.swift in Sources */ = {isa = PBXBuildFile; fileRef = D7FDFCBD2DF2090300ED91C1 /* PopupTestView.swift */; };
-=======
-		97E45D7F2E15A1DE0038EA8B /* TestRunner.xcconfig in Resources */ = {isa = PBXBuildFile; fileRef = 97E45D7E2E15A1DE0038EA8B /* TestRunner.xcconfig */; };
->>>>>>> 451a23cd
 /* End PBXBuildFile section */
 
 /* Begin PBXBuildRule section */
@@ -100,12 +97,9 @@
 		8A9F898E2B5B4F0A0027215E /* FeatureFormTestView.swift */ = {isa = PBXFileReference; fileEncoding = 4; lastKnownFileType = sourcecode.swift; path = FeatureFormTestView.swift; sourceTree = "<group>"; };
 		8AEE70472BEEC0B400C9949C /* RepresentedUITextViewTests.swift */ = {isa = PBXFileReference; lastKnownFileType = sourcecode.swift; path = RepresentedUITextViewTests.swift; sourceTree = "<group>"; };
 		8AEE70492BEEC18000C9949C /* RepresentedUITextViewTestView.swift */ = {isa = PBXFileReference; lastKnownFileType = sourcecode.swift; path = RepresentedUITextViewTestView.swift; sourceTree = "<group>"; };
-<<<<<<< HEAD
+		97E45D7E2E15A1DE0038EA8B /* TestRunner.xcconfig */ = {isa = PBXFileReference; lastKnownFileType = text.xcconfig; path = TestRunner.xcconfig; sourceTree = "<group>"; };
 		D7FDFCBB2DF208BD00ED91C1 /* PopupViewTests.swift */ = {isa = PBXFileReference; lastKnownFileType = sourcecode.swift; path = PopupViewTests.swift; sourceTree = "<group>"; };
 		D7FDFCBD2DF2090300ED91C1 /* PopupTestView.swift */ = {isa = PBXFileReference; lastKnownFileType = sourcecode.swift; path = PopupTestView.swift; sourceTree = "<group>"; };
-=======
-		97E45D7E2E15A1DE0038EA8B /* TestRunner.xcconfig */ = {isa = PBXFileReference; lastKnownFileType = text.xcconfig; path = TestRunner.xcconfig; sourceTree = "<group>"; };
->>>>>>> 451a23cd
 /* End PBXFileReference section */
 
 /* Begin PBXFrameworksBuildPhase section */
@@ -187,11 +181,7 @@
 				7552A76B2A573DFB0023DA5A /* BookmarksTests.swift */,
 				75022F952A7AC9A0000ED7B7 /* FeatureFormViewTests.swift */,
 				75B2366E2A5CCADC00AEFACE /* FloorFilterTests.swift */,
-<<<<<<< HEAD
 				D7FDFCBB2DF208BD00ED91C1 /* PopupViewTests.swift */,
-				8A0DF2B02DC3E30F00418F74 /* NavigationLayerTests.swift */,
-=======
->>>>>>> 451a23cd
 				8AEE70472BEEC0B400C9949C /* RepresentedUITextViewTests.swift */,
 			);
 			path = "UI Tests";
@@ -400,11 +390,7 @@
 			buildActionMask = 2147483647;
 			files = (
 				75022F962A7AC9A0000ED7B7 /* FeatureFormViewTests.swift in Sources */,
-<<<<<<< HEAD
 				D7FDFCBC2DF208BD00ED91C1 /* PopupViewTests.swift in Sources */,
-				8A0DF2B12DC3E31400418F74 /* NavigationLayerTests.swift in Sources */,
-=======
->>>>>>> 451a23cd
 				75B2366F2A5CCADC00AEFACE /* FloorFilterTests.swift in Sources */,
 				8A9845752C3F43EB001CCE22 /* AttachmentCameraControllerTests.swift in Sources */,
 				75B2366B2A5CB8CE00AEFACE /* BasemapGalleryTests.swift in Sources */,
